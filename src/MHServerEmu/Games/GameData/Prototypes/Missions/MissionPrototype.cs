--- conflicted
+++ resolved
@@ -334,11 +334,6 @@
 
         public override bool ApprovedForUse()
         {
-<<<<<<< HEAD
-            return GameDatabase.DesignStateOk(DesignState);
-        }
-
-=======
             // TODO: console support
             return GameDatabase.DesignStateOk(DesignState);
         }
@@ -349,7 +344,6 @@
             return true;
         }
 
->>>>>>> 88be3893
         bool HasKeyword(KeywordPrototype keywordProto)
         {
             return keywordProto != null && KeywordPrototype.TestKeywordBit(_keywordsMask, keywordProto);
