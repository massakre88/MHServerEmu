--- conflicted
+++ resolved
@@ -7,20 +7,12 @@
     /// </summary>
     public class Curve
     {
-<<<<<<< HEAD
-        public double[] Values { get; }
-        private int _startPosition;
-        private int _endPosition;     
-        public int MinPosition { get => _startPosition; }
-        public int MaxPosition { get =>  _endPosition; }
-=======
         private static readonly Logger Logger = LogManager.CreateLogger();
 
         private readonly CurveId _curveId;
         private readonly float[] _values;
 
         public float this[int position] { get => GetAt(position); }     // Indexer for easier access to float values
->>>>>>> 6e44cfaa
 
         public int MinPosition { get; private set; }    // m_startPosition
         public int MaxPosition { get; private set; }    // m_endPosition
@@ -37,18 +29,6 @@
             using (BinaryReader reader = new(stream))
             {
                 CalligraphyHeader header = new(reader);
-<<<<<<< HEAD
-                _startPosition = reader.ReadInt32();
-                _endPosition = reader.ReadInt32();
-
-                Values = new double[_endPosition - _startPosition + 1];
-                for (int i = 0; i < Values.Length; i++)
-                    Values[i] = reader.ReadDouble();
-            }
-        }
-
-
-=======
 
                 MinPosition = reader.ReadInt32();
                 MaxPosition = reader.ReadInt32();
@@ -118,6 +98,5 @@
         }
 
         public override string ToString() => GameDatabase.GetCurveName(_curveId);
->>>>>>> 6e44cfaa
     }
 }