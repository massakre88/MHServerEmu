--- conflicted
+++ resolved
@@ -40,7 +40,6 @@
                 return (int)(value + 0.5f);
         }
 
-<<<<<<< HEAD
         public static long RoundToInt64(float value)
         {
             if (value < 0.0f)
@@ -57,7 +56,8 @@
         public static float Ratio(long value, long maxValue)
         {
             return value / (float)maxValue;
-=======
+        }
+
         public static long Modulus(long v1, long v2)
         {
             if (v1 < 0) v1 += v2;
@@ -67,7 +67,6 @@
         public static float FloatModulus(float v1, float v2)
         {
             return MathF.IEEERemainder(v1, v2);
->>>>>>> fb4ec13b
         }
     }
 }