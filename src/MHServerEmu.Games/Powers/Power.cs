--- conflicted
+++ resolved
@@ -518,215 +518,9 @@
             return true;
         }
 
-<<<<<<< HEAD
-        public static bool IsTargetInAOE(WorldEntity target, WorldEntity owner, Vector3 ownerPosition, Vector3 targetPosition, float radius,
-            int beamSlice, TimeSpan totalSweepTime, PowerPrototype powerProto, PropertyCollection properties)
-        {
-            var styleProto = powerProto.GetTargetingStyle();
-            if (styleProto == null) return Logger.WarnReturn(false, $"Unable to get the prototype for power. Prototype:{powerProto} ");
-            Vector3 position = targetPosition;
-            if (styleProto.AOESelfCentered && styleProto.RandomPositionRadius == 0)
-                position = ownerPosition + styleProto.GetOwnerOrientedPositionOffset(owner);
-
-            return styleProto.TargetingShape switch
-            {
-                TargetingShapeType.ArcArea => IsTargetInArc(target, owner, radius, position, targetPosition, powerProto, styleProto, properties),
-                TargetingShapeType.BeamSweep => IsTargetInBeamSlice(target, owner, radius, position, targetPosition, beamSlice, totalSweepTime, powerProto, styleProto),
-                TargetingShapeType.CapsuleArea => IsTargetInCapsule(target, owner, position, targetPosition, powerProto, styleProto, properties),
-                TargetingShapeType.CircleArea => IsTargetInCircle(target, radius, position),
-                TargetingShapeType.RingArea => IsTargetInRing(target, radius, position, powerProto, properties),
-                TargetingShapeType.WedgeArea => IsTargetInWedge(target, owner, radius, position, targetPosition, powerProto, styleProto),
-                _ => Logger.WarnReturn(false, $"Targeting shape ({styleProto.TargetingShape}) for this power hasn't been implemented! Prototype: {powerProto}"),
-            };
-        }
-
-        private static bool IsTargetInArc(WorldEntity target, WorldEntity owner, float radius, Vector3 position, Vector3 targetPosition,
-            PowerPrototype powerProto, TargetingStylePrototype styleProto, PropertyCollection properties)
-        {
-            return IsTargetInWedge(target, owner, radius, position, targetPosition, powerProto, styleProto)
-                && IsTargetInRing(target, radius, position, powerProto, properties);
-        }
-
-        private static bool IsTargetInBeamSlice(WorldEntity target, WorldEntity owner, float radius, Vector3 position, Vector3 targetPosition, 
-            int beamSlice, TimeSpan beamTime, PowerPrototype powerProto, TargetingStylePrototype styleProto)
-        {
-            float aoeAngle = GetAOEAngle(powerProto);
-            if (beamSlice >= 0)
-                GetBeamSweepSliceCheckData(powerProto, targetPosition, position, beamSlice, aoeAngle, beamTime, ref aoeAngle, ref targetPosition);
-            return IsTargetInWedge(target, owner, radius, position, targetPosition, powerProto, styleProto, aoeAngle);
-        }
-
-        private static void GetBeamSweepSliceCheckData(PowerPrototype powerProto, Vector3 targetPosition, Vector3 position, int beamSlice, 
-            float aoeAngle, TimeSpan totalSweepTime, ref float angleResult, ref Vector3 positionResult)
-        {
-            TimeSpan sweepUpdateRate = TimeSpan.FromMilliseconds((long)powerProto.Properties[PropertyEnum.AOESweepRateMS]);
-            if (sweepUpdateRate >= totalSweepTime)
-            {
-                Logger.Warn($"Trying to get targets for a BeamSweep power whose update rate is slower than the total sweep time!\n[{powerProto}]");
-                return;
-            }
-
-            float angleTime = Math.Min(aoeAngle, aoeAngle * (float)(sweepUpdateRate.TotalSeconds / totalSweepTime.TotalSeconds));
-            float totalAngle = angleTime * (beamSlice + 1);
-            float angleSliceCenter = -0.5f * aoeAngle;
-
-            if (totalAngle <= aoeAngle)
-            {
-                angleResult = angleTime;
-                angleSliceCenter += (angleTime / 2.0f) * ((2 * beamSlice) + 1);
-            }
-            else
-            {
-                float finalAngle = angleTime - (totalAngle - aoeAngle);
-                angleResult = finalAngle;
-                angleSliceCenter += (finalAngle / 2.0f) + (angleTime / 2.0f) * (2 * beamSlice);
-            }
-
-            float sweepDirection = powerProto.Properties[PropertyEnum.AOESweepDirectionCW] ? 1.0f : -1.0f;
-            angleSliceCenter *= sweepDirection;
-
-            Matrix3 rotMat = Matrix3.RotationZ(MathHelper.ToRadians(angleSliceCenter));
-            Vector3 toTargetPosition = targetPosition - position;
-
-            positionResult = position + rotMat * toTargetPosition;
-        }
-
-        public float GetAOEAngle()
-        {
-            var powerProto = Prototype;
-            if (powerProto == null) return 0.0f;
-            return GetAOEAngle(powerProto);
-        }
-
-        private static float GetAOEAngle(PowerPrototype powerProto)
-        {
-            var styleProto = powerProto.GetTargetingStyle();
-            if (styleProto == null) return 0.0f;
-
-            float aoeAngle;
-            if (styleProto.TargetingShape == TargetingShapeType.CircleArea)
-                aoeAngle = 360.0f;
-            else
-            {
-                aoeAngle = styleProto.AOEAngle switch
-                {
-                    AOEAngleType._0 => 0.0f,
-                    AOEAngleType._1 => 1.0f,
-                    AOEAngleType._10 => 10.0f,
-                    AOEAngleType._30 => 30.0f,
-                    AOEAngleType._45 => 45.0f,
-                    AOEAngleType._60 => 60.0f,
-                    AOEAngleType._90 => 90.0f,
-                    AOEAngleType._120 => 120.0f,
-                    AOEAngleType._180 => 180.0f,
-                    AOEAngleType._240 => 240.0f,
-                    AOEAngleType._300 => 300.0f,
-                    AOEAngleType._360 => 360.0f,
-                    _ => 0.0f
-                };
-            }
-
-            return aoeAngle;
-        }
-
-        private static bool IsTargetInCapsule(WorldEntity target, WorldEntity owner, Vector3 position, Vector3 targetPosition, 
-            PowerPrototype powerProto, TargetingStylePrototype styleProto, PropertyCollection properties)
-        {
-            float radius = GetTargetingWidth(powerProto, properties);
-            float length = GetAOERadius(powerProto, properties);
-            Vector3 direction = GetDirectionCheckData(styleProto, owner, position, targetPosition);
-            Vector3 endPosition = position + direction * length;
-            var capsule = new Capsule(position, endPosition, radius);
-            return target.Bounds.Intersects(capsule);
-        }
-
-        private static Vector3 GetDirectionCheckData(TargetingStylePrototype styleProto, WorldEntity owner, Vector3 position, Vector3 targetPosition)
-        {
-            Vector3 direction = (targetPosition - position).To2D();
-
-            if (owner != null && owner.IsInWorld && Vector3.LengthSqr(direction) < Segment.Epsilon)
-                direction = owner.Forward.To2D();
-
-            if (styleProto.OrientationOffset != 0.0f)
-            {
-                Transform3 transform = Transform3.BuildTransform(Vector3.Zero, new Orientation(MathHelper.ToRadians(styleProto.OrientationOffset), 0.0f, 0.0f));
-                direction = transform * direction;
-            }
-
-            return Vector3.Normalize(direction);
-        }
-
-        public float GetTargetingWidth()
-        {
-            if (Owner == null) return 0.0f;
-            var powerProto = Prototype;
-            if (powerProto == null) return 0.0f;
-            return GetTargetingWidth(powerProto, Properties);
-        }
-
-        private static float GetTargetingWidth(PowerPrototype powerProto, PropertyCollection properties)
-        {
-            var styleProto = powerProto.GetTargetingStyle();
-            if (styleProto == null) return 0.0f;
-            return styleProto.Width * GetAOESizePctModifier(powerProto, properties);
-        }
-
-        private static bool IsTargetInCircle(WorldEntity target, float radius, Vector3 position)
-        {
-            var sphere = new Sphere(position,  radius);
-            return target.Bounds.Intersects(sphere);
-        }
-
-        private static bool IsTargetInRing(WorldEntity target, float radius, Vector3 position, PowerPrototype powerProto, PropertyCollection properties)
-        {
-            if (IsTargetInCircle(target, radius, position))
-            {
-                float targetRadius = target.Bounds.Radius;
-                float width = GetTargetingWidth(powerProto, properties);
-                float ringRadius = radius - width;
-
-                Vector3 targetPosition = target.RegionLocation.Position;
-                Vector3 distance = position - targetPosition;
-                float targetDistance = Vector3.Length(distance);
-                return targetDistance + targetRadius > ringRadius;
-            }
-
-            return false;
-        }
-
-        private static bool IsTargetInWedge(WorldEntity target, WorldEntity owner, float radius, Vector3 position, Vector3 targetPosition, 
-            PowerPrototype powerProto, TargetingStylePrototype styleProto, float aoeAngle = 0.0f)
-        {
-            if (aoeAngle == 0.0f) aoeAngle = GetAOEAngle(powerProto);
-            if (aoeAngle <= 0.0f)
-                return Logger.WarnReturn(false, $"Trying to use a power with an invalid unsupported obtuse wedge angle! Prototype: {powerProto}");
-
-            float targetRadius = target.Bounds.Radius;
-            Vector3 targetPos = target.RegionLocation.Position;
-            Vector3 direction = GetDirectionCheckData(styleProto, owner, position, targetPosition);
-            Vector3 distance = targetPos - position;
-            float lengthSq = Vector3.LengthSquared2D(distance);
-            float radiusSq = MathHelper.Square(radius + targetRadius);
-            if (lengthSq > radiusSq) return false;
-
-            float halfAngle = MathHelper.ToRadians(aoeAngle / 2.0f);
-            float angle = Vector3.Angle2D(distance, direction);
-            if (angle < halfAngle) return true;
-
-            Vector3 vectorSide = Vector3.SafeNormalize2D(Vector3.Perp2D(distance)) * targetRadius;
-
-            float angleRight = Vector3.Angle2D(vectorSide + distance, direction);
-            if (angleRight < halfAngle) return true;
-
-            float angleLeft = Vector3.Angle2D(-vectorSide + distance, direction);
-            if (angleLeft < halfAngle) return true;
-
-            return false;
-=======
         public void StartCooldown()
         {
             // TODO
->>>>>>> a0caebdc
         }
 
         public PowerPositionSweepResult PowerPositionSweep(RegionLocation regionLocation, Vector3 targetPosition, ulong targetId,
@@ -2370,15 +2164,6 @@
             return success;
         }
 
-<<<<<<< HEAD
-        private PowerUseResult ActivateInternal(in PowerActivationSettings settings)
-        {
-            TEMP_SendActivatePowerMessage(in settings);
-            return PowerUseResult.Success;
-        }
-
-=======
->>>>>>> a0caebdc
         private bool SchedulePowerEnd(in PowerActivationSettings settings)
         {
             if (Owner == null) return Logger.WarnReturn(false, "SchedulePowerEnd(): Owner == null");
