--- conflicted
+++ resolved
@@ -82,11 +82,7 @@
         private float _currentObjectiveSequence;
         private TimeSpan _timeExpireCurrentState;
         private PrototypeId _prototypeDataRef;
-<<<<<<< HEAD
-        private int _lootSeed;     
-=======
         private int _lootSeed;
->>>>>>> 562a5c74
         private SortedDictionary<byte, MissionObjective> _objectiveDict = new();
         private SortedSet<ulong> _participants = new();
         private Dictionary<ulong, float> _contributors = new(); // DistributionType.Contributors
@@ -110,11 +106,7 @@
         public TimeSpan TimeRemainingForCurrentState { get => _timeExpireCurrentState - Clock.GameTime; }
         public PrototypeId PrototypeDataRef { get => _prototypeDataRef; }
         public MissionPrototype Prototype { get; }
-<<<<<<< HEAD
         public int LootSeed { get => _lootSeed; set => _lootSeed = value; } // AvatarMissionLootSeed
-=======
-        public int LootSeed { get => _lootSeed; }
->>>>>>> 562a5c74
         public SortedSet<ulong> Participants { get => _participants; }
         public bool IsSuspended { get => _isSuspended; }
         public EventGroup EventGroup { get; } = new();
@@ -235,11 +227,7 @@
             string expireTime = TimeExpireCurrentState != TimeSpan.Zero ? Clock.GameTimeToDateTime(TimeExpireCurrentState).ToString() : "0";
             sb.AppendLine($"{nameof(_timeExpireCurrentState)}: {expireTime}");
             sb.AppendLine($"{nameof(_prototypeDataRef)}: {GameDatabase.GetPrototypeName(_prototypeDataRef)}");
-<<<<<<< HEAD
-            sb.AppendLine($"{nameof(_lootSeed)}: 0x{_lootSeed:X}");
-=======
             sb.AppendLine($"{nameof(_lootSeed)}: {_lootSeed}");
->>>>>>> 562a5c74
 
             foreach (var kvp in _objectiveDict)
                 sb.AppendLine($"{nameof(_objectiveDict)}[{kvp.Key}]: {kvp.Value}");
