--- conflicted
+++ resolved
@@ -740,78 +740,8 @@
             var useInteractableObject = message.As<NetMessageUseInteractableObject>();
             if (useInteractableObject == null) return Logger.WarnReturn(false, $"OnUseInteractableObject(): Failed to retrieve message");
 
-<<<<<<< HEAD
-            Logger.Info($"Received UseInteractableObject message");
-            var missionPrototypeRef = (PrototypeId)useInteractableObject.MissionPrototypeRef;
-
-            if (missionPrototypeRef != PrototypeId.Invalid)
-            {
-                Logger.Debug($"UseInteractableObject message contains missionPrototypeRef: {GameDatabase.GetPrototypeName(missionPrototypeRef)}");
-                SendMessage(NetMessageMissionInteractRelease.DefaultInstance);
-            }
-
-            var interactableObject = Game.EntityManager.GetEntity<Entity>(useInteractableObject.IdTarget);
-            if (interactableObject == null) return Logger.WarnReturn(false, $"OnUseInteractableObject(): Failed to get entity {useInteractableObject.IdTarget}");
-
-            if (interactableObject is Transition teleport)
-            {
-                if (teleport.TransitionPrototype.Type == RegionTransitionType.ReturnToLastTown)
-                {
-                    teleport.TeleportToLastTown(this);
-                    return true;
-                }
-                if (teleport.Destinations.Count == 0 || teleport.Destinations[0].Type == RegionTransitionType.Waypoint) return true;
-                Logger.Trace($"Destination entity {teleport.Destinations[0].EntityRef}");
-
-                if (teleport.Destinations[0].Type == RegionTransitionType.TowerUp ||
-                    teleport.Destinations[0].Type == RegionTransitionType.TowerDown)
-                {
-                    teleport.TeleportToEntity(this, teleport.Destinations[0].EntityId);
-                    return true;
-                }
-
-                if (RegionDataRef != teleport.Destinations[0].RegionRef)
-                {
-                    teleport.TeleportClient(this);
-                    return true;
-                }
-
-                if (Game.EntityManager.GetTransitionInRegion(teleport.Destinations[0], teleport.RegionLocation.RegionId) is not Transition target)
-                    return true;
-
-                if (AOI.InterestedInCell(target.RegionLocation.Cell.Id) == false)
-                {
-                    teleport.TeleportClient(this);
-                    return true;
-                }
-
-                var teleportEntity = target.TransitionPrototype;
-                if (teleportEntity == null) return true;
-                Vector3 targetPos = target.RegionLocation.Position;
-                Orientation targetRot = target.RegionLocation.Orientation;
-
-                teleportEntity.CalcSpawnOffset(ref targetRot, ref targetPos);
-
-                Logger.Trace($"Teleporting to {targetPos}");
-
-                uint cellId = target.Properties[PropertyEnum.MapCellId];
-                uint areaId = target.Properties[PropertyEnum.MapAreaId];
-                Logger.Trace($"Teleporting to areaId={areaId} cellId={cellId}");
-
-                Player.CurrentAvatar.ChangeRegionPosition(targetPos, targetRot, ChangePositionFlags.Teleport);
-
-                LastPosition = targetPos;
-            }
-            else
-            {
-                EventPointer<OLD_UseInteractableObjectEvent> eventPointer = new();
-                Game.GameEventScheduler.ScheduleEvent(eventPointer, TimeSpan.Zero);
-                eventPointer.Get().Initialize(Player, interactableObject);
-            }
-=======
             Avatar avatar = Player.GetActiveAvatarByIndex(useInteractableObject.AvatarIndex);
             if (avatar == null) return Logger.WarnReturn(false, "OnUseInteractableObject(): avatar == null");
->>>>>>> 1a7a4440
 
             avatar.UseInteractableObject(useInteractableObject.IdTarget, (PrototypeId)useInteractableObject.MissionPrototypeRef);
             return true;
