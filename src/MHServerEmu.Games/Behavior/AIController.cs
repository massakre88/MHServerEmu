--- conflicted
+++ resolved
@@ -627,7 +627,11 @@
             protected override CallbackDelegate GetCallback() => (controller, time) => controller.ThrownObjectPickedUp(time);
         }
 
-<<<<<<< HEAD
+        public class EnableAIEvent : CallMethodEvent<AIController>
+        {
+            protected override CallbackDelegate GetCallback() => (controller) => controller.SetIsEnabled(true);
+        }
+
         public class AIThinkEvent : ScheduledEvent
         {
             public AIController OwnerController;
@@ -637,11 +641,6 @@
                 OwnerController?.Think();
                 return true;
             }
-=======
-        public class EnableAIEvent : CallMethodEvent<AIController>
-        {
-            protected override CallbackDelegate GetCallback() => (controller) => controller.SetIsEnabled(true);
->>>>>>> fd2934d0
         }
 
         #endregion
