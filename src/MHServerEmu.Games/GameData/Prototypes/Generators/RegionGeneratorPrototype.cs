﻿using MHServerEmu.Games.Regions;

namespace MHServerEmu.Games.GameData.Prototypes
{
    public class RegionGeneratorPrototype : Prototype
    {
        public PrototypeId[] POIGroups { get; protected set; }

<<<<<<< HEAD
=======
        //---

>>>>>>> eb40621b
        public virtual PrototypeId GetStartAreaRef(Region region) { return PrototypeId.Invalid; }
        public virtual void GetAreasInGenerator(HashSet<PrototypeId> areas) { }
    }
}<|MERGE_RESOLUTION|>--- conflicted
+++ resolved
@@ -6,11 +6,8 @@
     {
         public PrototypeId[] POIGroups { get; protected set; }
 
-<<<<<<< HEAD
-=======
         //---
 
->>>>>>> eb40621b
         public virtual PrototypeId GetStartAreaRef(Region region) { return PrototypeId.Invalid; }
         public virtual void GetAreasInGenerator(HashSet<PrototypeId> areas) { }
     }
