--- conflicted
+++ resolved
@@ -2,11 +2,8 @@
 using MHServerEmu.Core.Extensions;
 using MHServerEmu.Games.GameData.Calligraphy.Attributes;
 using MHServerEmu.Games.GameData.LiveTuning;
-<<<<<<< HEAD
 using MHServerEmu.Games.MetaGames;
 using MHServerEmu.Games.MetaGames.GameModes;
-=======
->>>>>>> eb40621b
 
 namespace MHServerEmu.Games.GameData.Prototypes
 {
@@ -127,11 +124,7 @@
             PublicEventPrototypeEnumValue = GetEnumValueFromBlueprint(LiveTuningData.GetPublicEventBlueprintDataRef());
 
             if (Teams.HasValue())
-<<<<<<< HEAD
-                foreach(var teamRef in Teams)
-=======
                 foreach (var teamRef in Teams)
->>>>>>> eb40621b
                 {
                     if (teamRef == PrototypeId.Invalid) continue;
                     var teamProto = GameDatabase.GetPrototype<PublicEventTeamPrototype>(teamRef);
