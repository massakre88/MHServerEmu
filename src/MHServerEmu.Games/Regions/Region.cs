﻿using System.Diagnostics;
using MHServerEmu.Core.Collections;
using MHServerEmu.Core.Collisions;
using MHServerEmu.Core.Extensions;
using MHServerEmu.Core.Helpers;
using MHServerEmu.Core.Logging;
using MHServerEmu.Core.Memory;
using MHServerEmu.Core.Serialization;
using MHServerEmu.Core.System.Time;
using MHServerEmu.Core.VectorMath;
using MHServerEmu.Games.Common;
using MHServerEmu.Games.DRAG;
using MHServerEmu.Games.DRAG.Generators.Regions;
using MHServerEmu.Games.Entities;
using MHServerEmu.Games.Entities.Avatars;
using MHServerEmu.Games.Entities.Locomotion;
using MHServerEmu.Games.Events;
using MHServerEmu.Games.GameData;
using MHServerEmu.Games.GameData.Prototypes;
using MHServerEmu.Games.Loot;
using MHServerEmu.Games.MetaGames;
using MHServerEmu.Games.Missions;
using MHServerEmu.Games.Navi;
using MHServerEmu.Games.Network;
using MHServerEmu.Games.Populations;
using MHServerEmu.Games.Properties;
using MHServerEmu.Games.Properties.Evals;
using MHServerEmu.Games.Regions.ObjectiveGraphs;
using MHServerEmu.Games.UI;

namespace MHServerEmu.Games.Regions
{
    [Flags]
    public enum PositionCheckFlags
    {
        None = 0,
        CanBeBlockedEntity = 1 << 0,
        CanBeBlockedAvatar = 1 << 1,
        CanPathTo          = 1 << 2,
        CanSweepTo         = 1 << 3,
        CanSweepRadius     = 1 << 4,
        CanPathToEntities  = 1 << 5,
        InRadius           = 1 << 6,
        PreferNoEntity     = 1 << 7,
    }

    [Flags]
    public enum RegionStatus
    {
        None = 0,
        GenerateAreas = 1 << 0,
        Shutdown = 1 << 2,
    }

    public enum RegionPartitionContext
    {
        Insert,
        Remove
    }

    public class Region : IArchiveMessageDispatcher, ISerialize, IMissionManagerOwner, IUIDataProviderOwner
    {
        private static readonly Logger Logger = LogManager.CreateLogger();

        private readonly GBitArray _collisionIds = new();
        private readonly GBitArray _collisionBits = new();
        private readonly List<GBitArray> _collisionBitList = new();
        private Dictionary<PrototypeId, ulong> _uniqueSelectorIndexes = new();

        private readonly HashSet<ulong> _discoveredEntities = new();

        private Area _startArea;
        private RegionStatus _statusFlag;
        private int _playerDeaths;
        private PrototypeId _avatarOnKilledInfo = PrototypeId.Invalid;

        public Game Game { get; private set; }
        public ulong Id { get; private set; } // InstanceAddress
        public RegionSettings Settings { get; private set; }
        public int RandomSeed { get; private set; }
        public ulong MatchNumber { get => Settings.MatchNumber; }
        public int RegionLevel { get; private set; }
        public PrototypeId DifficultyTierRef { get => Properties[PropertyEnum.DifficultyTier]; }

        public RegionPrototype Prototype { get; private set; }
        public PrototypeId PrototypeDataRef { get => Prototype != null ? Prototype.DataRef : PrototypeId.Invalid; }
        public string PrototypeName { get => GameDatabase.GetFormattedPrototypeName(PrototypeDataRef); }

        public bool IsPublic { get => Prototype != null && Prototype.IsPublic; }
        public bool IsPrivate { get => Prototype != null && Prototype.IsPrivate; }

        public Aabb Aabb { get; private set; }
        public Aabb2 Aabb2 { get => new(Aabb); }
        public int MaxCollisionId { get => _collisionIds.Size; }

        public bool IsGenerated { get; private set; }
        public bool AvatarSwapEnabled { get; set; }
        public bool RestrictedRosterEnabled { get; set; }
        public bool IsRestrictedRosterEnabled { get => RestrictedRosterEnabled && Prototype != null && Prototype.RestrictedRoster.HasValue(); }

        public TimeSpan CreatedTime { get; private set; }
        public TimeSpan LastVisitedTime { get; private set; }

        public Dictionary<uint, Area> Areas { get; } = new();
        public IEnumerable<Cell> Cells { get => IterateCellsInVolume(Aabb); }
        public IEnumerable<Entity> Entities { get => Game.EntityManager.IterateEntities(this); }

        // ArchiveData
        public ReplicatedPropertyCollection Properties { get; } = new();
        public MissionManager MissionManager { get; private set; }
        public UIDataProvider UIDataProvider { get; private set; }
        public ObjectiveGraph ObjectiveGraph { get; private set; }

        public List<DividedStartLocation> DividedStartLocations { get; } = new();
        public ConnectionNodeList Targets { get; private set; }
        public RegionProgressionGraph ProgressionGraph { get; set; }
        public EntityRegionSpatialPartition EntitySpatialPartition { get; private set; }
        public CellSpatialPartition CellSpatialPartition { get; private set; }
        public NaviSystem NaviSystem { get; private set; }
        public NaviMesh NaviMesh { get; private set; }
        public PathCache PathCache { get; private set; }
        public List<ulong> MetaGames { get; private set; } = new();

        public PopulationManager PopulationManager { get; private set; }
        public SpawnMarkerRegistry SpawnMarkerRegistry { get; private set; }
        public EntityTracker EntityTracker { get; private set; }
        public TuningTable TuningTable { get; private set; }    // Difficulty table
        public bool IsFirstLoaded { get; private set; }
        public bool ToShutdown { get; set; }
        public int PlayerDeaths { get => _playerDeaths; set => SetPlayerDeaths(value); }

        #region Events

        public Event<EntityDeadGameEvent> EntityDeadEvent = new();
        public Event<AIBroadcastBlackboardGameEvent> AIBroadcastBlackboardEvent = new();
        public Event<NotificationInteractGameEvent> NotificationInteractEvent = new();
        public Event<PlayerInteractGameEvent> PlayerInteractEvent = new();
        public Event<EntityAggroedGameEvent> EntityAggroedEvent = new();
        public Event<AdjustHealthGameEvent> AdjustHealthEvent = new();
        public Event<EntityEnteredMissionHotspotGameEvent> EntityEnteredMissionHotspotEvent = new();
        public Event<EntityLeftMissionHotspotGameEvent> EntityLeftMissionHotspotEvent = new();
        public Event<EntityLeaveDormantGameEvent> EntityLeaveDormantEvent = new();
        public Event<EntityEnteredAreaGameEvent> EntityEnteredAreaEvent = new();
        public Event<EntityLeftAreaGameEvent> EntityLeftAreaEvent = new();
        public Event<AreaCreatedGameEvent> AreaCreatedEvent = new();
        public Event<CellCreatedGameEvent> CellCreatedEvent = new();
        public Event<PlayerEnteredCellGameEvent> PlayerEnteredCellEvent = new();
        public Event<PlayerLeftCellGameEvent> PlayerLeftCellEvent = new();
        public Event<AvatarEnteredRegionGameEvent> AvatarEnteredRegionEvent = new();
        public Event<PlayerEnteredRegionGameEvent> PlayerEnteredRegionEvent = new();
        public Event<PlayerLeftRegionGameEvent> PlayerLeftRegionEvent = new();
        public Event<PlayerRegionChangeGameEvent> PlayerRegionChangeEvent = new();
        public Event<PlayerDeathRecordedEvent> PlayerDeathRecordedEvent = new();
        public Event<AvatarUsedPowerGameEvent> AvatarUsedPowerEvent = new();
        public Event<PlayerCompletedMissionGameEvent> PlayerCompletedMissionEvent = new();
        public Event<PlayerCompletedMissionObjectiveGameEvent> PlayerCompletedMissionObjectiveEvent = new();
        public Event<MissionObjectiveUpdatedGameEvent> MissionObjectiveUpdatedEvent = new();
        public Event<OpenMissionCompleteGameEvent> OpenMissionCompleteEvent = new();
        public Event<OpenMissionFailedGameEvent> OpenMissionFailedEvent = new();
        public Event<PlayerFailedMissionGameEvent> PlayerFailedMissionEvent = new();
        public Event<EntitySetSimulatedGameEvent> EntitySetSimulatedEvent = new();
        public Event<EntitySetUnSimulatedGameEvent> EntitySetUnSimulatedEvent = new();
        public Event<ActiveChapterChangedGameEvent> ActiveChapterChangedEvent = new();
        public Event<CinematicFinishedGameEvent> CinematicFinishedEvent = new();
        public Event<KismetSeqFinishedGameEvent> KismetSeqFinishedEvent = new();
        public Event<PlayerEventTeamChangedGameEvent> PlayerEventTeamChangedEvent = new();
        public Event<PlayerMetaGameCompleteGameEvent> PlayerMetaGameCompleteEvent = new();
        public Event<PlayerDeathLimitHitGameEvent> PlayerDeathLimitHitEvent = new();
        public Event<LoadingScreenFinishedGameEvent> LoadingScreenFinishedEvent = new();
        public Event<PlayerBeginTravelToRegionGameEvent> PlayerBeginTravelToRegionEvent = new();
        public Event<PlayerBeginTravelToAreaGameEvent> PlayerBeginTravelToAreaEvent = new();
        public Event<PlayerEnteredAreaGameEvent> PlayerEnteredAreaEvent = new();
        public Event<PlayerLeftAreaGameEvent> PlayerLeftAreaEvent = new();
        public Event<PartySizeChangedGameEvent> PartySizeChangedEvent = new();
        public Event<PlayerSwitchedToAvatarGameEvent> PlayerSwitchedToAvatarEvent = new();
        public Event<PlayerFactionChangedGameEvent> PlayerFactionChangedEvent = new();
        public Event<PlayerCollectedItemGameEvent> PlayerCollectedItemEvent = new();
        public Event<PlayerLostItemGameEvent> PlayerLostItemEvent = new();
        public Event<PlayerBoughtItemGameEvent> PlayerBoughtItemEvent = new();
        public Event<PlayerCraftedItemGameEvent> PlayerCraftedItemEvent = new();
        public Event<PlayerDonatedItemGameEvent> PlayerDonatedItemEvent = new();
        public Event<PlayerEquippedItemGameEvent> PlayerEquippedItemEvent = new();
        public Event<PlayerPreItemPickupGameEvent> PlayerPreItemPickupEvent = new();
        public Event<PlayerRequestMissionRewardsGameEvent> PlayerRequestMissionRewardsEvent = new();
        public Event<AvatarLeveledUpGameEvent> AvatarLeveledUpEvent = new();
        public Event<CurrencyCollectedGameEvent> CurrencyCollectedEvent = new();
        public Event<EmotePerformedGameEvent> EmotePerformedEvent = new();
        public Event<ClusterEnemiesClearedGameEvent> ClusterEnemiesClearedEvent = new();
        public Event<EntityStatusEffectGameEvent> EntityStatusEffectEvent = new();
        public Event<PlayerUnlockedAvatarGameEvent> PlayerUnlockedAvatarEvent = new();
        public Event<EntityEnteredWorldGameEvent> EntityEnteredWorldEvent = new();
        public Event<EntityExitedWorldGameEvent> EntityExitedWorldEvent = new();
        public Event<PlayerUnlockedTeamUpGameEvent> PlayerUnlockedTeamUpEvent = new();
        public Event<ThrowablePickedUpGameEvent> ThrowablePickedUpEvent = new();
        public Event<SpawnerDefeatedGameEvent> SpawnerDefeatedEvent = new();
        public Event<OrbPickUpEvent> OrbPickUpEvent = new();

        #endregion

        public Region(Game game)
        {
            Game = game;
            SpawnMarkerRegistry = new(this);
            Settings = new();
            PathCache = new();

            NaviSystem = new();
            NaviMesh = new(NaviSystem);

            _collisionIds = new();
            _collisionBits = new();
            _collisionBitList = new();
            _collisionIds.Resize(256);
        }

        public override string ToString()
        {
            return $"{GameDatabase.GetPrototypeName(PrototypeDataRef)}, ID=0x{Id:X} ({Id}), DIFF={GameDatabase.GetFormattedPrototypeName(Settings.DifficultyTierRef)}, SEED={RandomSeed}, GAMEID={Game}";
        }

        public bool Initialize(RegionSettings settings)
        {
            if (Game == null) return false;

            MissionManager = new MissionManager(Game, this);
            UIDataProvider = new(Game, this);     // CreateUIDataProvider(Game);
            PopulationManager = new(Game, this);

            Settings = settings;
            Properties.Bind(this, AOINetworkPolicyValues.AllChannels);

            Id = settings.InstanceAddress; // Region Id
            if (Id == 0) return Logger.WarnReturn(false, "Initialize(): settings.InstanceAddress == 0");

            Prototype = GameDatabase.GetPrototype<RegionPrototype>(settings.RegionDataRef);
            if (Prototype == null) return Logger.WarnReturn(false, "Initialize(): Prototype == null");

            RegionPrototype regionProto = Prototype;
            RandomSeed = settings.Seed;
            Aabb = settings.Bounds;
            AvatarSwapEnabled = Prototype.EnableAvatarSwap;
            RestrictedRosterEnabled = (Prototype.RestrictedRoster.HasValue());

            SetRegionLevel();

            if (settings.Properties != null)
                Properties.FlattenCopyFrom(settings.Properties, false);

            _playerDeaths = settings.PlayerDeaths;
            Properties[PropertyEnum.EndlessLevel] = settings.EndlessLevel;

            var sequenceRegionGenerator = regionProto.RegionGenerator as SequenceRegionGeneratorPrototype;
            Properties[PropertyEnum.EndlessLevelsTotal] = sequenceRegionGenerator != null ? sequenceRegionGenerator.EndlessLevelsPerTheme : 0;

            EntityTracker = new(this);
            //LowResMapResolution = GetLowResMapResolution();

            GlobalsPrototype globals = GameDatabase.GlobalsPrototype;
            if (globals == null)
                return Logger.ErrorReturn(false, "Initialize(): Unable to get globals prototype for region initialize");

            TuningTable = new(this);

            RegionDifficultySettingsPrototype difficultySettings = regionProto.GetDifficultySettings();
            if (difficultySettings != null)
            {
                TuningTable.SetTuningTable(difficultySettings.TuningTable);

                if (Properties.HasProperty(PropertyEnum.DifficultyIndex))
                    TuningTable.SetDifficultyIndex(Properties[PropertyEnum.DifficultyIndex], false);
            }

            // NOTE: Divided start locations are used only in the Age of Ultron game mode
            if (regionProto.DividedStartLocations.HasValue())
                InitDividedStartLocations(regionProto.DividedStartLocations);

            if (NaviSystem.Initialize(this) == false) return false;
            if (Aabb.IsZero() == false)
            {
                if (settings.GenerateAreas)
                    Logger.Warn("Initialize(): Bound is not Zero with GenerateAreas On");             
                
                InitializeSpacialPartition(Aabb);
                NaviMesh.Initialize(Aabb, 1000.0f, this);
            }

            SpawnMarkerRegistry.Initialize();
            ProgressionGraph = new();
            ObjectiveGraph = new(Game, this);

            if (MissionManager != null && MissionManager.InitializeForRegion(this) == false) return false;

            if (settings.Affixes.Count > 0)
            {
                RegionAffixTablePrototype affixTableP = GameDatabase.GetPrototype<RegionAffixTablePrototype>(regionProto.AffixTable);
                if (affixTableP != null)
                {
                    foreach (PrototypeId regionAffixProtoRef in settings.Affixes)
                    {
                        RegionAffixPrototype regionAffixProto = GameDatabase.GetPrototype<RegionAffixPrototype>(regionAffixProtoRef);
                        if (regionAffixProto != null)
                        {
                            Properties.AdjustProperty(regionAffixProto.AdditionalLevels, PropertyEnum.EndlessLevelsTotal);

                            if (regionAffixProto.Eval != null)
                            {
                                using EvalContextData evalContext = ObjectPoolManager.Instance.Get<EvalContextData>();
                                evalContext.Game = Game;
                                evalContext.SetVar_PropertyCollectionPtr(EvalContext.Default, Properties);
                                Eval.RunBool(regionAffixProto.Eval, evalContext);
                            }
                        }
                    }
                }
            }

            if (settings.DifficultyTierRef != PrototypeId.Invalid)
                Properties[PropertyEnum.DifficultyTier] = settings.DifficultyTierRef;
            else
                Logger.Warn("Initialize(): settings.DifficultyTierRef == PrototypeId.Invalid");

            Targets = RegionTransition.BuildConnectionEdges(settings.RegionDataRef); // For Teleport system

            if (settings.GenerateAreas)
            {
                if (GenerateAreas(settings.GenerateLog) == false)
                    return Logger.WarnReturn(false, $"Initialize(): Failed to generate areas for\n  region: {this}\n    seed: {RandomSeed}");
            }

            if (settings.Affixes.Count > 0)
            {
                var affixTableProto = GameDatabase.GetPrototype<RegionAffixTablePrototype>(regionProto.AffixTable);
                if (affixTableProto != null)
                {
                    foreach (PrototypeId regionAffixProtoRef in Settings.Affixes)
                    {
                        var regionAffixProto = GameDatabase.GetPrototype<RegionAffixPrototype>(regionAffixProtoRef);
                        if (regionAffixProto != null)
                        {
                            Properties[PropertyEnum.RegionAffix, regionAffixProtoRef] = true;
                            Properties.AdjustProperty(regionAffixProto.Difficulty, PropertyEnum.RegionAffixDifficulty);

                            if (regionAffixProto.CanApplyToRegion(this))
                            {
                                if (regionAffixProto.MetaState != PrototypeId.Invalid)
                                    Properties[PropertyEnum.MetaStateApplyOnInit, regionAffixProto.MetaState] = true;

                                if (regionAffixProto.AvatarPower != PrototypeId.Invalid)
                                    Properties[PropertyEnum.RegionAvatarPower, regionAffixProto.AvatarPower] = true;
                            }
                        }
                    }

                    using EvalContextData evalContext = ObjectPoolManager.Instance.Get<EvalContextData>();
                    evalContext.SetReadOnlyVar_PropertyCollectionPtr(EvalContext.Default, Properties);
                    int affixTier = Eval.RunInt(affixTableProto.EvalTier, evalContext);

                    RegionAffixTableTierEntryPrototype tierEntryProto = affixTableProto.GetByTier(affixTier);
                    if (tierEntryProto != null)
                    {
                        int enumValue = (int)LootDropEventType.None;
                        AssetId valueAsset = Property.PropertyEnumToAsset(PropertyEnum.LootSourceTableOverride, 1, enumValue);
                        Properties[PropertyEnum.LootSourceTableOverride, affixTableProto.LootSource, valueAsset] = tierEntryProto.LootTable;
                    }
                }
                else
                {
                    Logger.Warn($"Initialize(): Region created with affixes, but no RegionAffixTable. REGION={this} AFFIXES={Settings.Affixes}");
                }
            }
            
            if (regionProto.AvatarPowers.HasValue())
            {
                foreach (PrototypeId avatarPowerRef in regionProto.AvatarPowers)
                    Properties[PropertyEnum.RegionAvatarPower, avatarPowerRef] = true;
            }

            // NOTE: The only region prototype that uses UITopPanel is Regions/ZZZDevelopment/DevRooms/TestingRoom/TestRegionA.prototype
            // that has UI/Panels/SurturRaidTopPanel.prototype assigned to it that doesn't seem to do anything.
            //
            // It's useless for 1.52, but I'm leaving this here in case it has a larger role in older versions of the game.
            // If we ever need this, we also need to add OnPropertyChange() handling for the RegionUITopPanel property.
            //
            // if (regionProto.UITopPanel != PrototypeId.Invalid)
            //     Properties[PropertyEnum.RegionUITopPanel] = regionProto.UITopPanel;

<<<<<<< HEAD
            // MetaGames create
            if (regionProto.MetaGames.HasValue())
            {
                using PropertyCollection metaCollection = ObjectPoolManager.Instance.Get<PropertyCollection>();
                var entryProto = regionProto.GetRegionQueueStateEntry(settings.GameStateId);
                if (entryProto != null && entryProto.State != PrototypeId.Invalid && entryProto.StateParent != PrototypeId.Invalid)
                {
                    var progressionProto = GameDatabase.GetPrototype<MetaStateMissionProgressionPrototype>(entryProto.StateParent);
                    if (progressionProto != null) {
                        var nextState = progressionProto.NextState(entryProto.State);
                        if (nextState != PrototypeId.Invalid)
                            metaCollection[PropertyEnum.MetaStateWaveForce, entryProto.StateParent] = nextState;
                    }
                }

                foreach (var metaGameRef in regionProto.MetaGames)
                {
                    using EntitySettings metaSettings = ObjectPoolManager.Instance.Get<EntitySettings>();
                    metaSettings.RegionId = Id;
                    metaSettings.EntityRef = metaGameRef;
                    metaSettings.Properties = metaCollection;

                    var metagame = Game.EntityManager.CreateEntity(metaSettings);
                    if (metagame == null) Logger.Warn($"Initialize(): metagame [{metaGameRef}] == null");
                }
            }
=======
            ApplyDifficultyTierProperties(settings.DifficultyTierRef);
>>>>>>> 9554f665

            IsGenerated = true;
            CreatedTime = Clock.UnixTime;
            return true;
        }

        public bool TestStatus(RegionStatus status)
        {
            return _statusFlag.HasFlag(status);
        }

        private void SetStatus(RegionStatus status, bool enable)
        {
            if (enable) _statusFlag |= status;
            else _statusFlag ^= status;
        }

        public void Shutdown()
        {
            SetStatus(RegionStatus.Shutdown, true);

            /* int tries = 100;
             bool found;
             do
             {
                 found = false;*/
            foreach (var entity in Entities)
            {
                if (entity is WorldEntity worldEntity)
                {
                    if (worldEntity.GetRootOwner() is not Player)
                    {
                        if (worldEntity.IsDestroyed == false)
                        {
                            worldEntity.Destroy();
                            //found = true;
                        }
                    }
                    else
                    {
                        if (worldEntity.IsInWorld)
                        {
                            worldEntity.ExitWorld();
                            // found = true;
                        }
                    }
                }
            }
            // } while (found && (tries-- > 0)); // TODO: For what 100 tries?
            
            if (Game != null)
                MissionManager?.Shutdown(this);
            
            while (MetaGames.Count > 0)
            {
                var metaGameId = MetaGames[0];
                var metaGame = Game.EntityManager.GetEntity<Entity>(metaGameId);
                metaGame?.Destroy();
                MetaGames.Remove(metaGameId);
            }

            while (Areas.Count > 0)
            {
                var areaId = Areas.First().Key;
                DestroyArea(areaId);
            }

            ClearDividedStartLocations();

            foreach (var entity in Game.EntityManager.IterateEntities())
                if (entity is WorldEntity worldEntity)
                    worldEntity.EmergencyRegionCleanup(this);

            NaviMesh.Release();
            PopulationManager.Deallocate();
            MissionManager.Deallocate();
            UIDataProvider.Deallocate();
            Properties.Unbind();
        }

        public bool Serialize(Archive archive)
        {
            bool success = Properties.Serialize(archive);
            success &= MissionManager.Serialize(archive);
            success &= UIDataProvider.Serialize(archive);
            success &= ObjectiveGraph.Serialize(archive);
            return success;
        }

        #region Area Management

        public Area CreateArea(PrototypeId areaRef, Vector3 origin)
        {
            RegionManager regionManager = Game.RegionManager;
            if (regionManager == null) return null;

            AreaSettings settings = new()
            {
                Id = regionManager.AllocateAreaId(),
                AreaDataRef = areaRef,
                Origin = origin,
                RegionSettings = Settings
            };

            return AddArea(settings);
        }

        public Area AddArea(AreaSettings settings)
        {
            if (settings.AreaDataRef == 0 || settings.Id == 0 || settings.RegionSettings == null) return null;
            Area area = new(Game, this);

            if (area.Initialize(settings) == false)
            {
                DeallocateArea(area);
                return null;
            }

            Areas[area.Id] = area;

            if (settings.RegionSettings.GenerateLog)
                Logger.Debug($"Adding area {area.PrototypeName}, id={area.Id}, areapos = {area.Origin}, seed = {RandomSeed}");

            return area;
        }

        public Area GetArea(PrototypeId prototypeId)
        {
            foreach (var area in Areas.Values)
                if (area.PrototypeDataRef == prototypeId)
                    return area;

            return null;
        }

        public Area GetAreaById(uint id)
        {
            if (Areas.TryGetValue(id, out Area area))
                return area;

            return null;
        }

        public Area GetAreaAtPosition(Vector3 position)
        {
            foreach (Area area in Areas.Values)
                if (area.IntersectsXY(position))
                    return area;

            return null;
        }

        public Area GetStartArea()
        {
            if (_startArea == null && Areas.Any())
                _startArea = IterateAreas().First();

            return _startArea;
        }

        public IEnumerable<Area> IterateAreas(Aabb? bound = null)
        {
            foreach (var area in Areas.Values.ToArray())
                if (bound == null || area.RegionBounds.Intersects(bound.Value))
                    yield return area;
        }

        public void RebuildBlackOutZone(BlackOutZone zone)
        {
            foreach (var area in IterateAreas())
                if (area.TestStatus(GenerateFlag.Population) && zone.Sphere.Intersects(area.RegionBounds))
                    area.RebuildBlackOutZone(zone);
        }

        public int GetAreaLevel(Area area)
        {
            if (Prototype.LevelUseAreaOffset)
                return area.GetAreaLevel();

            return RegionLevel;
        }

        public void DestroyArea(uint id)
        {
            if (Areas.TryGetValue(id, out Area areaToRemove))
            {
                DeallocateArea(areaToRemove);
                Areas.Remove(id);
            }
        }

        private void DeallocateArea(Area area)
        {
            if (area == null) return;

            if (Settings.GenerateLog)
                Logger.Trace($"{Game} - Deallocating area id {area.Id}, {area}");

            area.Shutdown();
        }

        #endregion

        #region Cell Management

        public Cell GetCellbyId(uint cellId)
        {
            foreach (Cell cell in Cells)
            {
                if (cell.Id == cellId)
                    return cell;
            }

            return default;
        }

        public Cell GetCellAtPosition(Vector3 position)
        {
            foreach (Cell cell in Cells)
            {
                if (cell.IntersectsXY(position))
                    return cell;
            }

            return null;
        }

        public IEnumerable<Cell> IterateCellsInVolume<B>(B bounds) where B : IBounds
        {
            if (CellSpatialPartition != null)
                return CellSpatialPartition.IterateElementsInVolume(bounds);
            else
                return Enumerable.Empty<Cell>(); //new CellSpatialPartition.ElementIterator();
        }

        #endregion

        #region Entity Management

        public bool InsertEntityInSpatialPartition(WorldEntity entity) => EntitySpatialPartition.Insert(entity);
        public void UpdateEntityInSpatialPartition(WorldEntity entity) => EntitySpatialPartition.Update(entity);
        public bool RemoveEntityFromSpatialPartition(WorldEntity entity) => EntitySpatialPartition.Remove(entity);

        public IEnumerable<WorldEntity> IterateEntitiesInRegion(EntityRegionSPContext context)
        {
            return IterateEntitiesInVolume(Aabb, context);
        }

        public IEnumerable<WorldEntity> IterateEntitiesInVolume<B>(B bound, EntityRegionSPContext context) where B : IBounds
        {
            if (EntitySpatialPartition != null)
                return EntitySpatialPartition.IterateElementsInVolume(bound, context);
            else
                return Enumerable.Empty<WorldEntity>();
        }

        public IEnumerable<Avatar> IterateAvatarsInVolume(in Sphere bound)
        {
            if (EntitySpatialPartition != null)
                return EntitySpatialPartition.IterateAvatarsInVolume(bound);
            else
                return Enumerable.Empty<Avatar>();
        }

        public void GetEntitiesInVolume<B>(List<WorldEntity> entities, B volume, EntityRegionSPContext context) where B : IBounds
        {
            EntitySpatialPartition?.GetElementsInVolume(entities, volume, context);
        }

        public bool DiscoverEntity(WorldEntity worldEntity, bool updateInterest)
        {
            if (worldEntity == null) return Logger.WarnReturn(false, "DiscoverEntity(): worldEntity == null");

            if (_discoveredEntities.Add(worldEntity.Id) == false)
                return true;    // Already discovered

            foreach (Player player in new PlayerIterator(this))
                player.DiscoverEntity(worldEntity, updateInterest);

            Logger.Trace($"DiscoverEntity(): {worldEntity}");

            return true;
        }

        public bool UndiscoverEntity(WorldEntity worldEntity, bool updateInterest)
        {
            if (worldEntity == null) return Logger.WarnReturn(false, "UndiscoverEntity(): worldEntity == null");

            if (_discoveredEntities.Remove(worldEntity.Id) == false)
                return Logger.WarnReturn(false, $"UndiscoverEntity(): {worldEntity} is not discovered");

            foreach (Player player in new PlayerIterator(this))
                player.UndiscoverEntity(worldEntity, updateInterest);

            Logger.Trace($"UndiscoverEntity(): {worldEntity}");

            return true;
        }

        public bool IsEntityDiscovered(WorldEntity worldEntity)
        {
            return _discoveredEntities.Contains(worldEntity.Id);
        }

        #endregion

        #region Generation

        public bool GenerateAreas(bool log)
        {
            if (TestStatus(RegionStatus.GenerateAreas)) return false;

            RegionGenerator regionGenerator = DRAGSystem.LinkRegionGenerator(Prototype.RegionGenerator);

            regionGenerator.GenerateRegion(log, RandomSeed, this);

            _startArea = regionGenerator.StartArea;
            SetStatus(RegionStatus.GenerateAreas, true);
            SetAabb(CalculateAabbFromAreas());

            bool success = GenerateHelper(regionGenerator, GenerateFlag.Background)
                        && GenerateHelper(regionGenerator, GenerateFlag.PostInitialize)
                        && GenerateHelper(regionGenerator, GenerateFlag.Navi)
                        && GenerateNaviMesh()
                        && GenerateHelper(regionGenerator, GenerateFlag.PathCollection);
            // BuildObjectiveGraph()

            if (success)
            {
                Stopwatch stopwatch = Stopwatch.StartNew();

                success &= GenerateMissionPopulation()
                        && GenerateHelper(regionGenerator, GenerateFlag.Population)
                        && GenerateHelper(regionGenerator, GenerateFlag.PostGenerate);

                Logger.Info($"Generated population in {stopwatch.ElapsedMilliseconds} ms");
            }

            return success;
        }

        public bool GenerateNaviMesh()
        {
            NaviSystem.ClearErrorLog();
            return NaviMesh.GenerateMesh();
        }

        public bool GenerateMissionPopulation()
        {
            return MissionManager.GenerateMissionPopulation();
        }

        public bool GenerateHelper(RegionGenerator regionGenerator, GenerateFlag flag)
        {
            bool success = Areas.Count > 0;

            foreach (Area area in IterateAreas())
            {
                if (area == null)
                {
                    success = false;
                }
                else
                {
                    List<PrototypeId> areas = new() { area.PrototypeDataRef };
                    success &= area.Generate(regionGenerator, areas, flag);
                    if (area.TestStatus(GenerateFlag.Background) == false)
                        Logger.Error($"{area} Not generated");
                }
            }

            return success;
        }

        #endregion

        #region Difficulty & Affixes & MetaGame

        public void RegisterMetaGame(MetaGame metaGame)
        {
            if (metaGame != null) MetaGames.Add(metaGame.Id);
        }

        public void UnRegisterMetaGame(MetaGame metaGame)
        {
            if (metaGame != null) MetaGames.Remove(metaGame.Id);
        }

        public MetaStateChallengeTierEnum RegionAffixGetMissionTier()
        {
            foreach (var affix in Settings.Affixes)
            {
                var affixProto = GameDatabase.GetPrototype<RegionAffixPrototype>(affix);
                if (affixProto != null && affixProto.ChallengeTier != MetaStateChallengeTierEnum.None)
                    return affixProto.ChallengeTier;
            }

            return MetaStateChallengeTierEnum.None;
        }

        public void ApplyRegionAffixesEnemyBoosts(PrototypeId rankRef, HashSet<PrototypeId> affixes)
        {
            foreach (var affix in Settings.Affixes)
            {
                var affixProto = GameDatabase.GetPrototype<RegionAffixPrototype>(affix);
                if (affixProto != null && affixProto.CanApplyToRegion(this))
                {
                    if (affixProto.EnemyBoost != PrototypeId.Invalid)
                        affixes.Add(affixProto.EnemyBoost);

                    if (affixProto.EnemyBoostsFiltered.IsNullOrEmpty()) continue;
                    foreach (var boostProto in affixProto.EnemyBoostsFiltered)
                        if ((boostProto.RanksAllowed.IsNullOrEmpty() || boostProto.RanksAllowed.Contains(rankRef))
                            && (boostProto.RanksPrevented.IsNullOrEmpty() || boostProto.RanksPrevented.Contains(rankRef) == false))
                            affixes.Add(boostProto.EnemyBoost);
                }
            }
        }

        private void SetRegionLevel()
        {
            if (RegionLevel == 0) return;
            RegionPrototype regionProto = Prototype;
            if (regionProto == null) return;

            if (Settings.DebugLevel == true)
                RegionLevel = Settings.Level;
            else if (regionProto.Level > 0)
                RegionLevel = regionProto.Level;
            else
                Logger.Error("RegionLevel <= 0");
        }

        private void ApplyDifficultyTierProperties(PrototypeId difficultyTierProtoRef)
        {
            DifficultyTierPrototype difficultyTierProto = difficultyTierProtoRef.As<DifficultyTierPrototype>();
            if (difficultyTierProto == null) return;

            Properties.AdjustProperty(difficultyTierProto.BonusExperiencePct, PropertyEnum.ExperienceBonusPct);
            Properties.AdjustProperty(difficultyTierProto.BonusExperiencePct, PropertyEnum.LootBonusXPPct);
            Properties.AdjustProperty(difficultyTierProto.ItemFindCreditsPct, PropertyEnum.LootBonusCreditsPct);
            Properties.AdjustProperty(difficultyTierProto.ItemFindRarePct, PropertyEnum.LootBonusRarityPct);
            Properties.AdjustProperty(difficultyTierProto.ItemFindSpecialPct, PropertyEnum.LootBonusSpecialPct);

            Properties.AdjustProperty(difficultyTierProto.BonusItemFindBonusDifficultyMult, PropertyEnum.BonusItemFindBonusDifficultyMult);
            
            Properties[PropertyEnum.DamageRegionMobToPlayer] *= difficultyTierProto.DamageMobToPlayerPct;
            Properties[PropertyEnum.DamageRegionPlayerToMob] *= difficultyTierProto.DamagePlayerToMobPct;
        }

        #endregion

        #region Space & Physics

        public Aabb CalculateAabbFromAreas()
        {
            Aabb bounds = Aabb.InvertedLimit;

            foreach (var area in IterateAreas())
                bounds += area.RegionBounds;

            return bounds;
        }

        public void SetAabb(in Aabb boundingBox)
        {
            if (boundingBox.Volume <= 0 || (boundingBox.Min == Aabb.Min && boundingBox.Max == Aabb.Max)) return;

            Aabb = boundingBox;

            NaviMesh.Initialize(Aabb, 1000.0f, this);
            InitializeSpacialPartition(Aabb);
        }

        private bool InitializeSpacialPartition(in Aabb bound)
        {
            if (EntitySpatialPartition != null || CellSpatialPartition != null) return false;

            EntitySpatialPartition = new(bound);
            CellSpatialPartition = new(bound);

            foreach (Area area in IterateAreas())
            {
                foreach (var cellItr in area.Cells)
                    PartitionCell(cellItr.Value, RegionPartitionContext.Insert);
            }

            SpawnMarkerRegistry.InitializeSpacialPartition(bound);
            PopulationManager.InitializeSpacialPartition(bound);

            return true;
        }

        public bool? PartitionCell(Cell cell, RegionPartitionContext context)
        {
            if (CellSpatialPartition != null)
            {
                switch (context)
                {
                    case RegionPartitionContext.Insert:
                        return CellSpatialPartition.Insert(cell);
                    case RegionPartitionContext.Remove:
                        return CellSpatialPartition.Remove(cell);
                }
            }

            return null;
        }

        public float GetDistanceToClosestAreaBounds(Vector3 position)
        {
            float minDistance = float.MaxValue;
            foreach (Area area in IterateAreas())
            {
                float distance = area.RegionBounds.DistanceToPoint2D(position);
                minDistance = Math.Min(distance, minDistance);
            }

            if (minDistance == float.MaxValue)
                Logger.Error("GetDistanceToClosestAreaBounds");

            return minDistance;
        }

        public bool CheckMarkerFilter(PrototypeId filterRef)
        {
            if (filterRef == PrototypeId.Invalid) return true;
            PrototypeId markerFilter = Prototype.MarkerFilter;
            if (markerFilter == PrototypeId.Invalid) return true;
            return markerFilter == filterRef;
        }

        public bool FindTargetLocation(ref Vector3 markerPos, ref Orientation markerRot, PrototypeId areaProtoRef, PrototypeId cellProtoRef, PrototypeId entityProtoRef)
        {
            //Logger.Debug($"FindTargetLocation(): areaProtoRef={areaProtoRef.GetName()}, cellProtoRef={cellProtoRef.GetName()}, entityProtoRef={entityProtoRef.GetName()}");

            Area targetArea;

            bool found = false;

            // If we have a valid area ref, search only that area
            if (areaProtoRef != PrototypeId.Invalid)
            {
                targetArea = GetArea(areaProtoRef);
                if (targetArea != null)
                    found = targetArea.FindTargetLocation(ref markerPos, ref markerRot, cellProtoRef, entityProtoRef);
            }

            // Search all areas if we don't have a valid area ref
            if (found == false)
            {
                foreach (Area area in IterateAreas())
                {
                    targetArea = area;
                    if (targetArea.FindTargetLocation(ref markerPos, ref markerRot, cellProtoRef, entityProtoRef))
                        return true;
                }
            }

            // NOTE: The waypoint connection target for the old Avengers Tower points to the NPE version in 1.52, and there may be other cases like this.
            // We handle them by falling back to searching all cells in the region, which should be fine for small regions.

            // FIXME: Figure out why we fail to find the target in Upper East Side as well.
            if (found == false)
            {
                Logger.Warn($"FindTargetLocation(): Target {entityProtoRef.GetName()} not found in the cell {cellProtoRef.GetName()}, falling back to searching all cells");

                foreach (Cell cell in Cells)
                {
                    if (cell.FindTargetLocation(ref markerPos, ref markerRot, entityProtoRef))
                        return true;
                }
            }

            return found;
        }

        public static bool IsBoundsBlockedByEntity(Bounds bounds, WorldEntity entity, BlockingCheckFlags blockFlags)
        {
            if (entity != null)
            {
                if (entity.NoCollide) return false;

                bool selfBlocking = false;
                bool otherBlocking = false;

                if (blockFlags != 0)
                {
                    var entityProto = entity.WorldEntityPrototype;
                    if (entityProto == null) return false;

                    var boundsProto = entityProto.Bounds;
                    if (boundsProto == null) return false;

                    selfBlocking |= blockFlags.HasFlag(BlockingCheckFlags.CheckSelf);
                    otherBlocking |= blockFlags.HasFlag(BlockingCheckFlags.CheckSpawns) && boundsProto.BlocksSpawns;
                    otherBlocking |= blockFlags.HasFlag(BlockingCheckFlags.CheckGroundMovementPowers) && (boundsProto.BlocksMovementPowers == BoundsMovementPowerBlockType.Ground || boundsProto.BlocksMovementPowers == BoundsMovementPowerBlockType.All);
                    otherBlocking |= blockFlags.HasFlag(BlockingCheckFlags.CheckAllMovementPowers) && boundsProto.BlocksMovementPowers == BoundsMovementPowerBlockType.All;
                    otherBlocking |= blockFlags.HasFlag(BlockingCheckFlags.CheckLanding) && boundsProto.BlocksLanding;

                    if (otherBlocking == false) return false;
                }

                Bounds entityBounds = entity.Bounds;
                if (bounds.CanBeBlockedBy(entityBounds, selfBlocking, otherBlocking) && bounds.Intersects(entityBounds)) return true;
            }

            return false;
        }

        public int AcquireCollisionId()
        {
            int index = _collisionIds.FirstUnset();
            if (index == GBitArray.Invalid) index = _collisionIds.Size;
            _collisionIds.Set(index);
            return index;
        }

        public bool CollideEntities(int collisionId, int otherCollisionId)
        {
            int maxCollisionId = _collisionBitList.Count;
            if (collisionId >= maxCollisionId)
            {
                maxCollisionId = MaxCollisionId + 64;
                while (_collisionBitList.Count < maxCollisionId)
                    _collisionBitList.Add(new());
            }

            var collisionBits = _collisionBitList[collisionId];

            if (_collisionBits[collisionId] == false)
            {
                _collisionBits.Set(collisionId);
                collisionBits.Clear();
            }

            if (otherCollisionId >= collisionBits.Size)
                collisionBits.Resize(maxCollisionId);

            bool collide = collisionBits[otherCollisionId];
            collisionBits.Set(otherCollisionId);
            return !collide;
        }

        public void ReleaseCollisionId(int collisionId)
        {
            if (collisionId >= 0)
                _collisionIds.Reset(collisionId);
        }

        public void ClearCollidedEntities()
        {
            if (MaxCollisionId < _collisionBitList.Count / 2)
            {
                _collisionBitList.Clear();
                _collisionBits.Resize(0);
            }
            else
            {
                _collisionBits.Clear();
            }
        }

        public static PathFlags GetPathFlagsForEntity(WorldEntityPrototype entityProto)
        {
            return entityProto != null ? Locomotor.GetPathFlags(entityProto.NaviMethod) : PathFlags.None;
        }

        public bool LineOfSightTo(Vector3 startPosition, WorldEntity owner, Vector3 targetPosition, ulong targetEntityId,
            float radius = 0.0f, float padding = 0.0f, float height = 0.0f, PathFlags pathFlags = PathFlags.Sight)
        {
            float maxHeight = Math.Max(startPosition.Z, targetPosition.Z);
            maxHeight += height;
            Vector3? resultPosition = Vector3.Zero;
            Vector3? resultNormal = null;

            SweepResult sweepResult = NaviMesh.Sweep(startPosition, targetPosition, radius, pathFlags, ref resultPosition, ref resultNormal,
                padding, HeightSweepType.Constraint, (int)maxHeight, short.MinValue, owner);

            if (sweepResult == SweepResult.Success)
            {
                Vector3? resultHitPosition = null;
                return SweepToFirstHitEntity(startPosition, targetPosition, owner, targetEntityId, true, 0.0f, ref resultHitPosition) == null;
            }

            return false;
        }

        public WorldEntity SweepToFirstHitEntity<T>(Bounds sweepBounds, Vector3 sweepVelocity, ref Vector3? resultHitPosition, T canBlock) where T : ICanBlock
        {
            bool CanBlockFunc(WorldEntity otherEntity) => canBlock.CanBlock(otherEntity);
            return SweepToFirstHitEntity(sweepBounds, sweepVelocity, ref resultHitPosition, CanBlockFunc);
        }

        public WorldEntity SweepToFirstHitEntity(Vector3 startPosition, Vector3 targetPosition, WorldEntity owner,
            ulong targetEntityId, bool blocksLOS, float radiusOverride, ref Vector3? resultHitPosition)
        {
            Bounds sweepBounds = new();

            if (owner != null)
                sweepBounds = new(owner.Bounds);

            if (blocksLOS || owner == null)
                sweepBounds.InitializeSphere(1.0f, sweepBounds.CollisionType);

            if (radiusOverride > 0.0f)
                sweepBounds.Radius = radiusOverride;

            sweepBounds.Center = startPosition;
            Vector3 sweepVector = targetPosition - startPosition;

            bool CanBlockFunc(WorldEntity otherEntity) => CanBlockEntitySweep(otherEntity, owner, targetEntityId, blocksLOS);
            return SweepToFirstHitEntity(sweepBounds, sweepVector, ref resultHitPosition, CanBlockFunc);
        }

        private WorldEntity SweepToFirstHitEntity(Bounds sweepBounds, Vector3 sweepVelocity, ref Vector3? resultHitPosition, Func<WorldEntity, bool> canBlockFunc)
        {
            Vector3 sweepStart = sweepBounds.Center;
            Vector3 sweepEnd = sweepStart + sweepVelocity;
            float sweepRadius = sweepBounds.Radius;
            Aabb sweepBox = new Aabb(sweepStart, sweepRadius) + new Aabb(sweepEnd, sweepRadius);

            var sweepVector2D = sweepVelocity.To2D();
            if (Vector3.IsNearZero(sweepVector2D)) return null;
            Vector3.SafeNormalAndLength2D(sweepVector2D, out Vector3 sweepNormal2D, out float sweepLength);

            float minTime = 1.0f;
            float minDot = -1f;
            WorldEntity hitEntity = null;
            var spContext = new EntityRegionSPContext(EntityRegionSPContextFlags.All);

            foreach (var otherEntity in IterateEntitiesInVolume(sweepBox, spContext))
            {
                if (canBlockFunc(otherEntity))
                {
                    float resultTime = 1.0f;
                    Vector3? resultNormal = null;
                    if (sweepBounds.Sweep(otherEntity.Bounds, Vector3.Zero, sweepVelocity, ref resultTime, ref resultNormal))
                    {
                        if (hitEntity != null)
                        {
                            float epsilon = 0.25f / sweepLength;
                            if (Segment.EpsilonTest(resultTime, minTime, epsilon))
                            {
                                float dot = Vector3.Dot(sweepNormal2D, Vector3.Normalize2D(otherEntity.RegionLocation.Position - sweepStart));
                                if (dot > minDot)
                                {
                                    hitEntity = otherEntity;
                                    minTime = resultTime;
                                    minDot = dot;
                                    resultHitPosition = sweepStart + sweepVelocity * minTime;
                                }
                            }
                        }

                        if (resultTime < minTime)
                        {
                            float dot = Vector3.Dot(sweepNormal2D, Vector3.Normalize2D(otherEntity.RegionLocation.Position - sweepStart));
                            hitEntity = otherEntity;
                            minTime = resultTime;
                            minDot = dot;
                            resultHitPosition = sweepStart + sweepVelocity * minTime;
                        }
                    }
                }
            }

            return hitEntity;
        }

        private static bool CanBlockEntitySweep(WorldEntity testEntity, WorldEntity owner, ulong targetEntityId, bool blocksLOS)
        {
            if (testEntity == null) return false;

            if (owner != null)
            {
                if (testEntity.Id == owner.Id)
                    return false;

                if (blocksLOS == false && owner.CanBeBlockedBy(testEntity))
                    return true;
            }

            if (targetEntityId != Entity.InvalidId && testEntity.Id == targetEntityId)
                return false;

            if (blocksLOS)
            {
                var proto = testEntity.WorldEntityPrototype;
                if (proto == null) return false;

                if (proto.Bounds.BlocksLineOfSight)
                    return true;
            }

            return false;
        }

        public bool ChoosePositionAtOrNearPoint(Bounds bounds, PathFlags pathFlags, PositionCheckFlags posFlags, BlockingCheckFlags blockFlags,
            float maxDistance, out Vector3 resultPosition, RandomPositionPredicate positionPredicate = null,
            EntityCheckPredicate checkPredicate = null, int maxPositionTests = 400)
        {
            if (IsLocationClear(bounds, pathFlags, posFlags, blockFlags)
                && (positionPredicate == null || positionPredicate.Test(bounds.Center)))
            {
                resultPosition = bounds.Center;
                return true;
            }
            else
            {
                return ChooseRandomPositionNearPoint(bounds, pathFlags, posFlags, blockFlags, 0, maxDistance, out resultPosition,
                    positionPredicate, checkPredicate, maxPositionTests);
            }
        }

        public bool ChooseRandomPositionNearPoint(Bounds bounds, PathFlags pathFlags, PositionCheckFlags posFlags, BlockingCheckFlags blockFlags,
            float minDistanceFromPoint, float maxDistanceFromPoint, out Vector3 resultPosition, RandomPositionPredicate positionPredicate = null,
            EntityCheckPredicate checkPredicate = null, int maxPositionTests = 400, HeightSweepType heightSweep = HeightSweepType.None,
            int maxSweepHeight = 0)
        {
            resultPosition = Vector3.Zero;
            if (maxDistanceFromPoint < minDistanceFromPoint)
                Logger.Warn("ChooseRandomPositionNearPoint(): maxDistanceFromPoint < minDistanceFromPoint");

            if (posFlags.HasFlag(PositionCheckFlags.CanPathTo) && posFlags.HasFlag(PositionCheckFlags.CanSweepTo))
            {
                Logger.Warn("Do not use CheckCanSweepTo with CheckCanPathTo, it is a worthless CheckPath after the CheckSweep passes. " +
                            "If the CheckSweep fails, the point is dropped and CheckPath never happens. " +
                            "If you must CheckPath, you want EXCLUSIVELY CheckCanPathTo.");
                return false;
            }

            if (maxPositionTests <= 0)
            {
                Logger.Warn("maxPositionTests must be greater than zero or you will not test any positions!");
                return false;
            }

            Vector3 point = bounds.Center;
            resultPosition.Z = point.Z;
            var random = Game.Random;

            List<WorldEntity> entitiesInRadius = new();
            if (posFlags.HasFlag(PositionCheckFlags.CanBeBlockedEntity) || posFlags.HasFlag(PositionCheckFlags.CanPathToEntities))
            {
                entitiesInRadius.Capacity = 256;
                GetEntitiesInVolume(entitiesInRadius, new Sphere(point, maxDistanceFromPoint), new EntityRegionSPContext(EntityRegionSPContextFlags.ActivePartition));

                if (posFlags.HasFlag(PositionCheckFlags.CanBeBlockedEntity) && checkPredicate != null)
                {
                    for (int i = entitiesInRadius.Count - 1; i >= 0; i--)
                    {
                        if (checkPredicate.Test(entitiesInRadius[i]) == false)
                            entitiesInRadius.RemoveAt(i);
                    }
                }
            }

            Bounds checkBounds = new(bounds);
            if (blockFlags.HasFlag(BlockingCheckFlags.CheckSpawns))
                checkBounds.CollisionType = BoundsCollisionType.Blocking;

            float minDistanceSq = minDistanceFromPoint * minDistanceFromPoint;
            float maxDistanceSq = maxDistanceFromPoint * maxDistanceFromPoint;

            bool foundBlockedEntity = false;
            Vector3 blockedPosition = Vector3.Zero;

            List<WorldEntity> influenceEntities = new();

            if (posFlags.HasFlag(PositionCheckFlags.CanPathToEntities))
            {
                foreach (WorldEntity entity in entitiesInRadius)
                {
                    if (entity.HasNavigationInfluence)
                    {
                        entity.DisableNavigationInfluence();
                        influenceEntities.Add(entity);
                    }
                }
            }

            PathFlags checkPathFlags = pathFlags;
            if (blockFlags.HasFlag(BlockingCheckFlags.CheckLanding))
                checkPathFlags = PathFlags.Walk;

            float angle = 0f;
            float checkRadius = Math.Max(bounds.Radius, 5.0f);
            checkRadius = Math.Max(checkRadius, minDistanceFromPoint);
            float circumference = checkRadius / 1.5f;

            int tries = maxPositionTests; // 400!
            while (tries-- > 0)
            {
                Vector3 offset = Vector3.Zero;
                if (posFlags.HasFlag(PositionCheckFlags.InRadius))
                {
                    offset.X = checkRadius;
                    offset = Vector3.AxisAngleRotate(offset, Vector3.ZAxis, angle);
                    angle += circumference / checkRadius;
                    if (angle >= MathHelper.TwoPi)
                    {
                        checkRadius += Math.Max(bounds.Radius, 5.0f);
                        angle = 0f;
                        if (checkRadius > maxDistanceFromPoint) break;
                    }
                }
                else
                {
                    offset.X = random.NextFloat(-maxDistanceFromPoint, maxDistanceFromPoint);
                    offset.Y = random.NextFloat(-maxDistanceFromPoint, maxDistanceFromPoint);
                    float lengthSq = Vector3.LengthSquared(offset);
                    if (lengthSq < minDistanceSq || lengthSq > maxDistanceSq)
                        continue;
                }

                resultPosition.X = point.X + offset.X;
                resultPosition.Y = point.Y + offset.Y;
                checkBounds.Center = resultPosition;

                var naviMesh = NaviMesh;
                if (naviMesh.Contains(checkBounds.Center, checkBounds.Radius, new DefaultContainsPathFlagsCheck(checkPathFlags)))
                {
                    if (posFlags.HasFlag(PositionCheckFlags.CanSweepTo) || posFlags.HasFlag(PositionCheckFlags.CanSweepRadius))
                    {
                        Vector3? resultSweepPosition = new();
                        Vector3? resultNorm = null;
                        float radius = posFlags.HasFlag(PositionCheckFlags.CanSweepRadius) ? 0f : bounds.Radius;
                        SweepResult sweepResult = naviMesh.Sweep(point, resultPosition, radius, pathFlags,
                            ref resultSweepPosition, ref resultNorm, 0f, heightSweep, maxSweepHeight);
                        if (sweepResult != SweepResult.Success) continue;
                    }

                    if (posFlags.HasFlag(PositionCheckFlags.CanPathTo) || posFlags.HasFlag(PositionCheckFlags.CanPathToEntities))
                        if (NaviPath.CheckCanPathTo(naviMesh, bounds.Center, resultPosition, bounds.Radius, pathFlags) != NaviPathResult.Success)
                            continue;

                    if (positionPredicate != null && positionPredicate.Test(resultPosition) == false)
                        continue;

                    if (posFlags.HasFlag(PositionCheckFlags.CanBeBlockedEntity))
                    {
                        if (IsLocationClearOfEntities(checkBounds, entitiesInRadius, blockFlags) == false)
                        {
                            if (posFlags.HasFlag(PositionCheckFlags.PreferNoEntity) && foundBlockedEntity == false)
                            {
                                foundBlockedEntity = true;
                                blockedPosition = checkBounds.Center;
                            }

                            continue;
                        }
                    }

                    return true;
                }
            }

            foreach (WorldEntity entity in influenceEntities)
                entity.EnableNavigationInfluence();

            if (posFlags.HasFlag(PositionCheckFlags.CanBeBlockedEntity) && posFlags.HasFlag(PositionCheckFlags.PreferNoEntity) && foundBlockedEntity)
            {
                resultPosition = blockedPosition;
                return true;
            }

            resultPosition = point;
            return false;
        }

        private static bool IsLocationClearOfEntities(Bounds bounds, List<WorldEntity> entities, BlockingCheckFlags blockFlags = BlockingCheckFlags.None)
        {
            foreach (WorldEntity entity in entities)
            {
                if (IsBoundsBlockedByEntity(bounds, entity, blockFlags))
                    return false;
            }

            return true;
        }

        public bool IsLocationClear(Bounds bounds, PathFlags pathFlags, PositionCheckFlags posFlags, BlockingCheckFlags blockFlags = BlockingCheckFlags.None)
        {
            if (NaviMesh.Contains(bounds.Center, bounds.Radius, new DefaultContainsPathFlagsCheck(pathFlags)) == false)
                return false;

            if (posFlags.HasFlag(PositionCheckFlags.CanBeBlockedEntity) || posFlags.HasFlag(PositionCheckFlags.CanBeBlockedAvatar))
            {
                var volume = new Sphere(bounds.Center, bounds.Radius);
                foreach (WorldEntity entity in IterateEntitiesInVolume(volume, new(EntityRegionSPContextFlags.ActivePartition)))
                {
                    if (posFlags.HasFlag(PositionCheckFlags.CanBeBlockedAvatar) && entity is not Avatar) continue;
                    if (IsBoundsBlockedByEntity(bounds, entity, blockFlags))
                        return false;
                }
            }

            return true;
        }

        public bool ProjectBoundsIntoRegion(ref Bounds bounds, in Vector3 direction)
        {
            Point2[] points = Aabb2.Expand(-bounds.GetRadius()).GetPoints();

            float minDistance = float.MaxValue;
            Vector3 closestPoint = Vector3.Zero;

            for (int i = 0; i < 4; i++)
            {
                var point1 = new Vector3(points[i].X, points[i].Y, 0.0f);
                var point2 = new Vector3(points[(i + 1) % 4].X, points[(i + 1) % 4].Y, 0.0f);

                if (Segment.RaySegmentIntersect2D(bounds.Center, direction, point1, point2 - point1, out Vector3 intersectPoint))
                {
                    float distance = Vector3.Distance(intersectPoint, bounds.Center);
                    if (distance < minDistance)
                    {
                        minDistance = distance;
                        closestPoint = intersectPoint;
                    }
                }
            }
            if (minDistance == float.MaxValue) return false;

            bounds.Center = new Vector3(closestPoint.X, closestPoint.Y, bounds.Center.Z);
            return true;
        }

        #endregion

        public void UpdateLastVisitedTime()
        {
            LastVisitedTime = Clock.UnixTime;
        }

        public void OnAddedToAOI(Player player)
        {
            Logger.Trace($"OnAddedToAOI(): {this} to {player}");

            // Initialize player Missions
            player.MissionManager.InitializeForPlayer(player, this);

            var manager = Game.EntityManager;
            // Consider MetaGames
            var aoi = player.AOI;
            if (aoi != null)
                foreach (var metagameId in MetaGames)
                {
                    var metagame = manager.GetEntity<MetaGame>(metagameId);
                    metagame?.ConsiderInAOI(aoi);                
                }

            // Sync region discovered entities with the player that has entered this region
            foreach (ulong entityId in _discoveredEntities)
            {
                WorldEntity discoveredEntity = manager.GetEntity<WorldEntity>(entityId);
                if (discoveredEntity == null)
                {
                    Logger.Warn("OnAddedToAOI(): discoveredEntity == null");
                    continue;
                }

                player.DiscoverEntity(discoveredEntity, true);
            }
        }

        public void OnRemovedFromAOI(Player player)
        {
            Logger.Trace($"OnRemovedFromAOI(): {this} from {player}");

            var manager = Game.EntityManager;
            // Remove synced region discovered entities from the player that has left this region
            foreach (ulong entityId in _discoveredEntities)
            {
                WorldEntity discoveredEntity = manager.GetEntity<WorldEntity>(entityId);
                if (discoveredEntity == null)
                {
                    Logger.Warn("OnRemovedFromAOI(): discoveredEntity == null");
                    continue;
                }

                player.UndiscoverEntity(discoveredEntity, true);
            }

            foreach(var metagameId in MetaGames)
            {
                var metagame = manager.GetEntity<MetaGame>(metagameId);
                metagame?.OnRemovePlayer(player);
            }

            // Destroy player Missions
            player.MissionManager.Shutdown(this);
        }

        public void OnLoadingFinished()
        {
            if (IsFirstLoaded) return;
            IsFirstLoaded = true;

            foreach (var kvp in Properties.IteratePropertyRange(PropertyEnum.ScoringEventTimerStartTimeMS))                
                if (kvp.Value == -1) 
                {
                    Property.FromParam(kvp.Key, 0, out PrototypeId timerRef);
                    ScoringEventTimerStart(timerRef);
                }
        }

        public IEnumerable<PlayerConnection> GetInterestedClients(AOINetworkPolicyValues interestPolicies)
        {
            return Game.NetworkManager.GetInterestedClients(this);
        }

        public bool HasKeyword(KeywordPrototype keywordProto)
        {
            return keywordProto != null && Prototype.HasKeyword(keywordProto);
        }

        public AvatarOnKilledInfoPrototype GetAvatarOnKilledInfo()
        {
            // Return default info if no override is set
            if (_avatarOnKilledInfo == PrototypeId.Invalid)
                return GameDatabase.GlobalsPrototype.ResurrectionDefaultInfo.As<AvatarOnKilledInfoPrototype>();

            return _avatarOnKilledInfo.As<AvatarOnKilledInfoPrototype>();
        }

        public void SetAvatarOnKilledInfo(PrototypeId avatarOnKilledInfo)
        {
            _avatarOnKilledInfo = avatarOnKilledInfo == PrototypeId.Invalid
                ? GameDatabase.GlobalsPrototype.ResurrectionDefaultInfo
                : avatarOnKilledInfo;
        }

        private bool InitDividedStartLocations(DividedStartLocationPrototype[] dividedStartLocations)
        {
            ClearDividedStartLocations();
            if (dividedStartLocations == null) return false;

            foreach (var location in dividedStartLocations)
                DividedStartLocations.Add(new(location));

            return true;
        }

        private void ClearDividedStartLocations()
        {
            DividedStartLocations.Clear();
        }

        public bool FilterRegion(PrototypeId filterRegionRef, bool includeChildren = false, PrototypeId[] regionsExclude = null)
        {
            if (Prototype == null) return false;
            return Prototype.FilterRegion(filterRegionRef, includeChildren, regionsExclude);
        }

        public bool FilterRegions(PrototypeId[] filterRegions)
        {
            if (Prototype == null || filterRegions.IsNullOrEmpty()) return false;
            foreach (var regionRef in filterRegions)
                if (Prototype.FilterRegion(regionRef, false, null)) return true;
            return false;
        }

        public void ScoringEventTimerStart(PrototypeId timerRef)
        {
            if (timerRef == PrototypeId.Invalid) return;
            var startPropId = new PropertyId(PropertyEnum.ScoringEventTimerStartTimeMS, timerRef);
            if (IsFirstLoaded == false)
            {
                Properties[startPropId] = -1;
                return;
            }

            Properties[startPropId] = (long)Clock.GameTime.TotalMilliseconds;

            var widget = GetScoringTimerWidget(timerRef);
            if (widget == null) return;

            widget.SetTimeElapsed(GetScoringEventTimeMS(timerRef));
            widget.SetTimePaused(false);
            widget.SetAreaContext(PrototypeDataRef);
        }

        private long GetScoringEventTimeMS(PrototypeId timerRef)
        {
            TimeSpan time = TimeSpan.Zero;

            var accumPropId = new PropertyId(PropertyEnum.ScoringEventTimerAccumTimeMS, timerRef);
            if (Properties.HasProperty(accumPropId))
                time = TimeSpan.FromMilliseconds(Properties[accumPropId]);

            var startPropId = new PropertyId(PropertyEnum.ScoringEventTimerStartTimeMS, timerRef);
            if (Properties.HasProperty(startPropId))
            {
                long startTime = Properties[startPropId];
                if (startTime > 0)
                    time += Clock.GameTime - TimeSpan.FromMilliseconds(startTime);
            }

            return (long)time.TotalMilliseconds;
        }

        private UISyncData GetScoringTimerWidget(PrototypeId timerRef)
        {
            var widgetProto = GameDatabase.GetPrototype<ScoringEventTimerPrototype>(timerRef);
            var widgetRef = widgetProto.UIWidget;
            if (widgetRef == PrototypeId.Invalid) return null;
            return UIDataProvider.GetWidget<UISyncData>(widgetRef, timerRef);
        }

        public void ScoringEventTimerEnd(PrototypeId timerRef)
        {
            if (timerRef == PrototypeId.Invalid) return;
            var startPropId = new PropertyId(PropertyEnum.ScoringEventTimerStartTimeMS, timerRef);
            if (Properties.HasProperty(startPropId) == false) return;
            ScoringEventTimerStop(timerRef);
        }

        public void ScoringEventTimerStop(PrototypeId timerRef)
        {
            if (timerRef == PrototypeId.Invalid) return;
            var startPropId = new PropertyId(PropertyEnum.ScoringEventTimerStartTimeMS, timerRef);
            var accumPropId = new PropertyId(PropertyEnum.ScoringEventTimerAccumTimeMS, timerRef);
            if (Properties.HasProperty(startPropId) == false) return;

            int startTime = Properties[startPropId];
            if (startTime > 0)
            {
                var time = Clock.GameTime - TimeSpan.FromMilliseconds(startTime);
                Properties.AdjustProperty((int)time.TotalMilliseconds, accumPropId);
                Properties.RemoveProperty(startPropId);
            }

            var widget = GetScoringTimerWidget(timerRef);
            if (widget == null) return;

            widget.SetTimePaused(true);
            widget.SetAreaContext(PrototypeDataRef);
        }

        public void EvalRegionProperties(EvalPrototype evalProto, PropertyCollection properties)
        {
            if (evalProto == null) return;
            using EvalContextData evalContext = ObjectPoolManager.Instance.Get<EvalContextData>();
            evalContext.Game = Game;
            evalContext.SetVar_PropertyCollectionPtr(EvalContext.Default, properties);
            evalContext.SetReadOnlyVar_PropertyCollectionPtr(EvalContext.Other, Properties);
            Eval.RunBool(evalProto, evalContext);
        }

        public void GetUnuqueSelectorIndex(ref int index, int size, PrototypeId dataRef)
        {
            if (_uniqueSelectorIndexes.TryGetValue(dataRef, out ulong mask) == false) return;
            int start = index;
            do
            {
                index = (index + 1) % size;
                if (MathHelper.EBitTest(mask, index) == false) return;
            }
            while (index != start);
        }

        public void SetUnuqueSelectorIndex(int index, bool setUnique, PrototypeId dataRef)
        {
            if (_uniqueSelectorIndexes.ContainsKey(dataRef) == false) return;

            if (setUnique)
                _uniqueSelectorIndexes[dataRef] |= 1UL << index;
            else
                _uniqueSelectorIndexes[dataRef] &= ~(1UL << index);
        }

        private void SetPlayerDeaths(int value)
        {
            _playerDeaths = value;
            PlayerDeathRecordedEvent.Invoke(new(null));
        }

        public void OnRecordPlayerDeath(Player player, Avatar avatar, WorldEntity killer)
        {
            if (player == null) return;

            /*  TODO PvP
                PropertyEnum.PvPDeathsDuringMatch
                PropertyEnum.PvPKillsDuringMatch
                PropertyEnum.PvPKills
            */

            if (Properties.HasProperty(PropertyEnum.EndlessLevel))
                player.Properties.AdjustProperty(1, PropertyEnum.EndlessLevelDeathCount);

            _playerDeaths++;

            PlayerDeathRecordedEvent.Invoke(new(player));
        }

        public PrototypeId GetStartTarget(Player player)
        {
            PrototypeId startTargetRef = Properties[PropertyEnum.RegionStartTargetOverride];
            if (startTargetRef == PrototypeId.Invalid)
            {
                if (GetDividedStartTarget(player, ref startTargetRef) == false)
                    startTargetRef = Prototype.StartTarget;
            }
            return startTargetRef;
        }

        public bool GetDividedStartTarget(Player player, ref PrototypeId startTargetRef)
        {
            if (DividedStartLocations.Count == 0) return false;

            foreach (var startLocation in DividedStartLocations)
                if (startLocation.UpdatePlayers(player, Game))
                {
                    startTargetRef = startLocation.Location.Target;
                    return true;
                }

            Picker<DividedStartLocation> picker = new(Game.Random);
            foreach (var startLocation in DividedStartLocations)
                if (startLocation.Weight > 0) picker.Add(startLocation, startLocation.Weight);

            if (picker.Pick(out var pickLocation))
            {
                pickLocation.AddPlayer(player);
                startTargetRef = pickLocation.Location.Target;
                return true;
            }

            return false;
        }

        public bool InOwnerParty(Player player)
        {
            ulong playerGuid = player.DatabaseUniqueId;
            if (Settings.PlayerGuidParty == playerGuid) return true;

            // TODO check owner is in party

            return false;
        }
    }

    public class RandomPositionPredicate    // TODO: Change to interface / struct
    {
        public virtual bool Test(Vector3 center) => false;
    }

    public class EntityCheckPredicate       // TODO: Change to interface / struct
    {
        public virtual bool Test(WorldEntity worldEntity) => false;
    }

    public class DividedStartLocation
    {
        public DividedStartLocationPrototype Location { get; }
        public int Weight { get => Location.Players - _players.Count; }

        private readonly List<ulong> _players;

        public DividedStartLocation(DividedStartLocationPrototype location)
        {
            Location = location;
            _players = new();
        }

        public void AddPlayer(Player player)
        {
            _players.Add(player.DatabaseUniqueId);
        }

        public bool UpdatePlayers(Player player, Game game)
        {
            if (player == null) return false;
            var manager = game.EntityManager;
            if (manager == null) return false;

            foreach (ulong playerGUID in _players.ToArray())
            {
                if (playerGUID == player.DatabaseUniqueId) return true;
                var existplayer = manager.GetEntityByDbGuid<Player>(playerGUID);
                if (existplayer == null) _players.Remove(playerGUID);
            }

            return false;
        }
    }
}<|MERGE_RESOLUTION|>--- conflicted
+++ resolved
@@ -384,7 +384,6 @@
             // if (regionProto.UITopPanel != PrototypeId.Invalid)
             //     Properties[PropertyEnum.RegionUITopPanel] = regionProto.UITopPanel;
 
-<<<<<<< HEAD
             // MetaGames create
             if (regionProto.MetaGames.HasValue())
             {
@@ -411,9 +410,8 @@
                     if (metagame == null) Logger.Warn($"Initialize(): metagame [{metaGameRef}] == null");
                 }
             }
-=======
+
             ApplyDifficultyTierProperties(settings.DifficultyTierRef);
->>>>>>> 9554f665
 
             IsGenerated = true;
             CreatedTime = Clock.UnixTime;
