﻿using System.Text;
using Gazillion;
using Google.ProtocolBuffers;
using MHServerEmu.Core.Collisions;
using MHServerEmu.Core.Extensions;
using MHServerEmu.Core.Logging;
using MHServerEmu.Core.Memory;
using MHServerEmu.Core.Serialization;
using MHServerEmu.Core.System.Time;
using MHServerEmu.Core.VectorMath;
using MHServerEmu.Games.Achievements;
using MHServerEmu.Games.Common;
using MHServerEmu.Games.Dialog;
using MHServerEmu.Games.Entities.Avatars;
using MHServerEmu.Games.Entities.Inventories;
using MHServerEmu.Games.Entities.Items;
using MHServerEmu.Games.Entities.Options;
using MHServerEmu.Games.Events;
using MHServerEmu.Games.Events.Templates;
using MHServerEmu.Games.GameData;
using MHServerEmu.Games.GameData.Prototypes;
using MHServerEmu.Games.Missions;
using MHServerEmu.Games.Navi;
using MHServerEmu.Games.Network;
using MHServerEmu.Games.Populations;
using MHServerEmu.Games.Powers;
using MHServerEmu.Games.Properties;
using MHServerEmu.Games.Properties.Evals;
using MHServerEmu.Games.Regions;
using MHServerEmu.Games.Regions.Maps;
using MHServerEmu.Games.Regions.MatchQueues;
using MHServerEmu.Games.Social.Communities;
using MHServerEmu.Games.Social.Guilds;

namespace MHServerEmu.Games.Entities
{
    // Avatar index for console versions that have local coop, mostly meaningless on PC.
    public enum PlayerAvatarIndex       
    {
        Primary,
        Secondary,
        Count
    }

    // NOTE: These badges and their descriptions are taken from an internal build dated June 2015 (most likely version 1.35).
    // They are not fully implemented and they may be outdated for our version 1.52.
    public enum AvailableBadges
    {
        CanGrantBadges = 1,         // User can grant badges to other users
        SiteCommands,               // User can run the site commands (player/regions lists, change to specific region etc)
        CanBroadcastChat,           // User can send a chat message to all players
        AllContentAccess,           // User has access to all content in the game
        CanLogInAsAnotherAccount,   // User has ability to log in as another account
        CanDisablePersistence,      // User has ability to play without saving
        PlaytestCommands,           // User can always use commands that are normally only available during a playtest (e.g. bug)
        CsrUser,                    // User can perform Customer Service Representative commands
        DangerousCheatAccess,       // User has access to some especially dangerous cheats
        NumberOfBadges
    }

    public class Player : Entity, IMissionManagerOwner
    {
        private static readonly Logger Logger = LogManager.CreateLogger();

        private readonly EventPointer<SwitchAvatarEvent> _switchAvatarEvent = new();
        private readonly EventPointer<ScheduledHUDTutorialResetEvent> _hudTutorialResetEvent = new();

        private MissionManager _missionManager;
        private ReplicatedPropertyCollection _avatarProperties = new();
        private ulong _shardId;
        private RepString _playerName = new();
        private ulong[] _consoleAccountIds = new ulong[(int)PlayerAvatarIndex.Count];
        private RepString _secondaryPlayerName = new();
        private MatchQueueStatus _matchQueueStatus = new();

        // NOTE: EmailVerified and AccountCreationTimestamp are set in NetMessageGiftingRestrictionsUpdate that
        // should be sent in the packet right after logging in. NetMessageGetCurrencyBalanceResponse should be
        // sent along with it.
        private bool _emailVerified;
        private TimeSpan _accountCreationTimestamp;     // UnixTime

        private RepULong _partyId = new();

        private ulong _guildId;
        private string _guildName;
        private GuildMembership _guildMembership;

        private Community _community;
        private List<PrototypeId> _unlockedInventoryList = new();
        private SortedSet<AvailableBadges> _badges = new();
        private HashSet<ulong> _tagEntities = new();
        private Queue<PrototypeId> _kismetSeqQueue = new();
        private GameplayOptions _gameplayOptions = new();
        private AchievementState _achievementState = new();
        private Dictionary<PrototypeId, StashTabOptions> _stashTabOptionsDict = new();

        // TODO: Serialize on migration
        private Dictionary<ulong, MapDiscoveryData> _mapDiscoveryDict = new();

        private TeleportData _teleportData;
        private SpawnGimbal _spawnGimbal;

        // Accessors
        public MissionManager MissionManager { get => _missionManager; }
        public ulong ShardId { get => _shardId; }
        public MatchQueueStatus MatchQueueStatus { get => _matchQueueStatus; }
        public bool EmailVerified { get => _emailVerified; set => _emailVerified = value; }
        public TimeSpan AccountCreationTimestamp { get => _accountCreationTimestamp; set => _accountCreationTimestamp = value; }
        public override ulong PartyId { get => _partyId.Get(); }
        public Community Community { get => _community; }
        public GameplayOptions GameplayOptions { get => _gameplayOptions; }
        public AchievementState AchievementState { get => _achievementState; }

        public bool IsFullscreenMoviePlaying { get => Properties[PropertyEnum.FullScreenMoviePlaying]; }
        public bool IsOnLoadingScreen { get; private set; }
        public bool IsFullscreenObscured { get => IsFullscreenMoviePlaying || IsOnLoadingScreen; }
<<<<<<< HEAD
=======

>>>>>>> eb40621b
        // Network
        public PlayerConnection PlayerConnection { get; private set; }
        public AreaOfInterest AOI { get => PlayerConnection.AOI; }

        // Avatars
        public Avatar CurrentAvatar { get; private set; }
        public HUDTutorialPrototype CurrentHUDTutorial { get; private set; }

        // Console stuff - not implemented
        public bool IsConsolePlayer { get => false; }
        public bool IsConsoleUI { get => false; }
        public bool IsUsingUnifiedStash { get => IsConsolePlayer || IsConsoleUI; }
        public bool IsInParty { get; internal set; }
        public static bool IsPlayerTradeEnabled { get; internal set; }
        public Avatar PrimaryAvatar { get => CurrentAvatar; } // Fix for PC
        public Avatar SecondaryAvatar { get; private set; }
        public int CurrentAvatarCharacterLevel { get => PrimaryAvatar?.CharacterLevel ?? 0; }
        public GuildMembership GuildMembership { get; internal set; }
<<<<<<< HEAD
        public string Name { get; internal set; }
=======
>>>>>>> eb40621b
        public PrototypeId ActiveChapter { get => Properties[PropertyEnum.ActiveMissionChapter]; }
        public PrototypeId Faction { get => Properties[PropertyEnum.Faction]; }
        public ulong DialogTargetId { get; private set; }
        public ulong DialogInteractorId { get; private set; }

        public Player(Game game) : base(game)
        {
            _missionManager = new(Game, this);
            _gameplayOptions.SetOwner(this);
        }

        public override bool Initialize(EntitySettings settings)
        {
            base.Initialize(settings);

            PlayerConnection = settings.PlayerConnection;
            _playerName.Set(settings.PlayerName);

            _shardId = 3;   // value from packet dumps

            Game.EntityManager.AddPlayer(this);
            _matchQueueStatus.SetOwner(this);

            _community = new(this);
            _community.Initialize();

            // Default loading screen before we start loading into a region
            QueueLoadingScreen(PrototypeId.Invalid);

            var popProto = GameDatabase.GlobalsPrototype.PopulationGlobalsPrototype;
            if (popProto == null) return false;
            _spawnGimbal = new (popProto.SpawnMapGimbalRadius, popProto.SpawnMapHorizon);

            return true;
        }

        public override void OnPostInit(EntitySettings settings)
        {
            base.OnPostInit(settings);

            // TODO: Clean this up
            //---

            foreach (PrototypeId avatarRef in GameDatabase.DataDirectory.IteratePrototypesInHierarchy<AvatarPrototype>(PrototypeIterateFlags.NoAbstractApprovedOnly))
            {
                if (avatarRef == (PrototypeId)6044485448390219466) continue;   //zzzBrevikOLD.prototype
                Properties[PropertyEnum.AvatarUnlock, avatarRef] = (int)AvatarUnlockType.Type2;
            }

            foreach (PrototypeId vendorRef in GameDatabase.DataDirectory.IteratePrototypesInHierarchy<VendorTypePrototype>(PrototypeIterateFlags.NoAbstract))
                Properties[PropertyEnum.VendorLevel, vendorRef] = 1;

            foreach (PrototypeId uiSystemLockRef in GameDatabase.DataDirectory.IteratePrototypesInHierarchy<UISystemLockPrototype>(PrototypeIterateFlags.NoAbstract))
                Properties[PropertyEnum.UISystemLock, uiSystemLockRef] = true;

            // TODO: Set this after creating all avatar entities via a NetMessageSetProperty in the same packet
            //Properties[PropertyEnum.PlayerMaxAvatarLevel] = 60;

            // Todo: send this separately in NetMessageGiftingRestrictionsUpdate on login
            Properties[PropertyEnum.LoginCount] = 1075;
            _emailVerified = true;
            _accountCreationTimestamp = Clock.DateTimeToUnixTime(new(2023, 07, 16, 1, 48, 0));   // First GitHub commit date

            #region Hardcoded social tab easter eggs
            _community.AddMember(1, "DavidBrevik", CircleId.__Friends);
            _community.ReceiveMemberBroadcast(CommunityMemberBroadcast.CreateBuilder().SetMemberPlayerDbId(1).SetIsOnline(1)
                .SetCurrentRegionRefId(12735255224807267622).SetCurrentDifficultyRefId((ulong)DifficultyTierPrototypeId.Normal)
                .AddSlots(CommunityMemberAvatarSlot.CreateBuilder().SetAvatarRefId(15769648016960461069).SetCostumeRefId(4881398219179434365).SetLevel(60).SetPrestigeLevel(6))
                .Build());

            _community.AddMember(2, "TonyStark", CircleId.__Friends);
            _community.ReceiveMemberBroadcast(CommunityMemberBroadcast.CreateBuilder().SetMemberPlayerDbId(2).SetIsOnline(1)
                .SetCurrentRegionRefId((ulong)RegionPrototypeId.NPEAvengersTowerHUBRegion).SetCurrentDifficultyRefId((ulong)DifficultyTierPrototypeId.Normal)
                .AddSlots(CommunityMemberAvatarSlot.CreateBuilder().SetAvatarRefId(421791326977791218).SetCostumeRefId(7150542631074405762).SetLevel(60).SetPrestigeLevel(5))
                .Build());

            _community.AddMember(3, "Doomsaw", CircleId.__Friends);
            _community.ReceiveMemberBroadcast(CommunityMemberBroadcast.CreateBuilder().SetMemberPlayerDbId(3).SetIsOnline(1)
                .AddSlots(CommunityMemberAvatarSlot.CreateBuilder().SetAvatarRefId(17750839636937086083).SetCostumeRefId(14098108758769669917).SetLevel(60).SetPrestigeLevel(6))
                .Build());

            _community.AddMember(4, "PizzaTime", CircleId.__Friends);
            _community.ReceiveMemberBroadcast(CommunityMemberBroadcast.CreateBuilder().SetMemberPlayerDbId(4).SetIsOnline(1)
                .AddSlots(CommunityMemberAvatarSlot.CreateBuilder().SetAvatarRefId(9378552423541970369).SetCostumeRefId(6454902525769881598).SetLevel(60).SetPrestigeLevel(5))
                .Build());

            _community.AddMember(5, "RogueServerEnjoyer", CircleId.__Friends);
            _community.ReceiveMemberBroadcast(CommunityMemberBroadcast.CreateBuilder().SetMemberPlayerDbId(5).SetIsOnline(1)
                .AddSlots(CommunityMemberAvatarSlot.CreateBuilder().SetAvatarRefId(1660250039076459846).SetCostumeRefId(9447440487974639491).SetLevel(60).SetPrestigeLevel(3))
                .Build());

            _community.AddMember(6, "WhiteQueenXOXO", CircleId.__Friends);
            _community.ReceiveMemberBroadcast(CommunityMemberBroadcast.CreateBuilder().SetMemberPlayerDbId(6).SetIsOnline(1)
                .AddSlots(CommunityMemberAvatarSlot.CreateBuilder().SetAvatarRefId(412966192105395660).SetCostumeRefId(12724924652099869123).SetLevel(60).SetPrestigeLevel(4))
                .Build());

            _community.AddMember(7, "AlexBond", CircleId.__Friends);
            _community.ReceiveMemberBroadcast(CommunityMemberBroadcast.CreateBuilder().SetMemberPlayerDbId(7).SetIsOnline(1)
                .AddSlots(CommunityMemberAvatarSlot.CreateBuilder().SetAvatarRefId(9255468350667101753).SetCostumeRefId(16813567318560086134).SetLevel(60).SetPrestigeLevel(2))
                .Build());

            _community.AddMember(8, "Crypto137", CircleId.__Friends);
            _community.ReceiveMemberBroadcast(CommunityMemberBroadcast.CreateBuilder().SetMemberPlayerDbId(8).SetIsOnline(1)
                .AddSlots(CommunityMemberAvatarSlot.CreateBuilder().SetAvatarRefId(421791326977791218).SetCostumeRefId(1195778722002966150).SetLevel(60).SetPrestigeLevel(2))
                .Build());

            _community.AddMember(9, "yn01", CircleId.__Friends);
            _community.ReceiveMemberBroadcast(CommunityMemberBroadcast.CreateBuilder().SetMemberPlayerDbId(9).SetIsOnline(1)
                .AddSlots(CommunityMemberAvatarSlot.CreateBuilder().SetAvatarRefId(12534955053251630387).SetCostumeRefId(14506515434462517197).SetLevel(60).SetPrestigeLevel(2))
                .Build());

            _community.AddMember(10, "Gazillion", CircleId.__Friends);
            _community.ReceiveMemberBroadcast(CommunityMemberBroadcast.CreateBuilder().SetMemberPlayerDbId(10).SetIsOnline(0).Build());

            _community.AddMember(11, "FriendlyLawyer", CircleId.__Nearby);
            _community.ReceiveMemberBroadcast(CommunityMemberBroadcast.CreateBuilder().SetMemberPlayerDbId(11).SetIsOnline(1)
                .AddSlots(CommunityMemberAvatarSlot.CreateBuilder().SetAvatarRefId(12394659164528645362).SetCostumeRefId(2844257346122946366).SetLevel(99).SetPrestigeLevel(1))
                .Build());
            #endregion

            // Initialize
            OnEnterGameInitStashTabOptions();

            // TODO: Clean up gameplay options init for new players
            if (settings.ArchiveData.IsNullOrEmpty())
                _gameplayOptions.ResetToDefaults();
        }

        public override void OnUnpackComplete(Archive archive)
        {
            base.OnUnpackComplete(archive);

            foreach (PrototypeId invProtoRef in _unlockedInventoryList)
            {
                PlayerStashInventoryPrototype stashInvProto = GameDatabase.GetPrototype<PlayerStashInventoryPrototype>(invProtoRef);
                if (stashInvProto == null)
                {
                    Logger.Warn("OnUnpackComplete(): stashInvProto == null");
                    continue;
                }

                if (stashInvProto.IsPlayerStashInventory && IsUsingUnifiedStash == false && stashInvProto.ConvenienceLabel == InventoryConvenienceLabel.UnifiedStash)
                    continue;

                Inventory inventory = GetInventoryByRef(invProtoRef);
                if (inventory == null && AddInventory(invProtoRef) == false)
                    Logger.Warn($"OnUnpackComplete(): Failed to add inventory, invProtoRef={invProtoRef.GetName()}");
            }
        }

        protected override void BindReplicatedFields()
        {
            base.BindReplicatedFields();

            _avatarProperties.Bind(this, AOINetworkPolicyValues.AOIChannelOwner);
            _playerName.Bind(this, AOINetworkPolicyValues.AOIChannelParty | AOINetworkPolicyValues.AOIChannelOwner);
            _partyId.Bind(this, AOINetworkPolicyValues.AOIChannelParty | AOINetworkPolicyValues.AOIChannelOwner);
        }

        protected override void UnbindReplicatedFields()
        {
            base.UnbindReplicatedFields();

            _avatarProperties.Unbind();
            _playerName.Unbind();
            _partyId.Unbind();
        }

        public override bool Serialize(Archive archive)
        {
            bool success = base.Serialize(archive);

            // Persistent missions
            success &= Serializer.Transfer(archive, ref _missionManager);

            success &= Serializer.Transfer(archive, ref _avatarProperties);

            if (archive.IsTransient)
            {
                success &= Serializer.Transfer(archive, ref _shardId);
                success &= Serializer.Transfer(archive, ref _playerName);
                success &= Serializer.Transfer(archive, ref _consoleAccountIds[0]);
                success &= Serializer.Transfer(archive, ref _consoleAccountIds[1]);
                success &= Serializer.Transfer(archive, ref _secondaryPlayerName);
                success &= Serializer.Transfer(archive, ref _matchQueueStatus);
                success &= Serializer.Transfer(archive, ref _emailVerified);
                success &= Serializer.Transfer(archive, ref _accountCreationTimestamp);

                if (archive.IsReplication)
                {
                    success &= Serializer.Transfer(archive, ref _partyId);
                    success &= GuildMember.SerializeReplicationRuntimeInfo(archive, ref _guildId, ref _guildName, ref _guildMembership);

                    // There is a string here that is always empty and is immediately discarded after reading, purpose unknown
                    string emptyString = string.Empty;
                    success &= Serializer.Transfer(archive, ref emptyString);
                    if (emptyString != string.Empty) Logger.Warn($"Serialize(): emptyString is not empty!");
                }
            }

            bool hasCommunityData = /* archive.IsPersistent || */ archive.IsMigration ||    // REMOVEME/TODO: Persistent communities
                (archive.IsReplication && archive.HasReplicationPolicy(AOINetworkPolicyValues.AOIChannelOwner));
            success &= Serializer.Transfer(archive, ref hasCommunityData);
            if (hasCommunityData)
                success &= Serializer.Transfer(archive, ref _community);

            // Unknown bool, always false
            bool unkBool = false;
            success &= Serializer.Transfer(archive, ref unkBool);
            if (unkBool) Logger.Warn($"Serialize(): unkBool is true!");

            success &= Serializer.Transfer(archive, ref _unlockedInventoryList);

            if (archive.IsMigration || (archive.IsReplication && archive.HasReplicationPolicy(AOINetworkPolicyValues.AOIChannelOwner)))
                success &= Serializer.Transfer(archive, ref _badges);

            success &= Serializer.Transfer(archive, ref _gameplayOptions);

            // REMOVEME/TODO?: It seems achievement state is not supposed to be saved within player archives?
            if (archive.IsPersistent || archive.IsMigration || (archive.IsReplication && archive.HasReplicationPolicy(AOINetworkPolicyValues.AOIChannelOwner)))
                success &= Serializer.Transfer(archive, ref _achievementState);

            success &= Serializer.Transfer(archive, ref _stashTabOptionsDict);

            return success;
        }

        public void InitializeMissionTrackerFilters()
        {
            foreach (PrototypeId filterRef in GameDatabase.DataDirectory.IteratePrototypesInHierarchy<MissionTrackerFilterPrototype>(PrototypeIterateFlags.NoAbstractApprovedOnly))
            {
                var filterProto = GameDatabase.GetPrototype<MissionTrackerFilterPrototype>(filterRef);
                if (filterProto.DisplayByDefault)
                    Properties[PropertyEnum.MissionTrackerFilter, filterRef] = true;
            }
        }

        public override void EnterGame(EntitySettings settings = null)
        {
            SendMessage(NetMessageMarkFirstGameFrame.CreateBuilder()
                .SetCurrentservergametime((ulong)Game.CurrentTime.TotalMilliseconds)
                .SetCurrentservergameid(Game.Id)
                .SetGamestarttime((ulong)Game.StartTime.TotalMilliseconds)
                .Build());

            SendMessage(NetMessageServerVersion.CreateBuilder().SetVersion(Game.Version).Build());
            SendMessage(Game.LiveTuningData.GetLiveTuningUpdate());

            SendMessage(NetMessageLocalPlayer.CreateBuilder()
                .SetLocalPlayerEntityId(Id)
                .SetGameOptions(Game.GameOptions)
                .Build());

            SendMessage(NetMessageReadyForTimeSync.DefaultInstance);

            // Enter game to become added to the AOI
            base.EnterGame(settings);
        }

        public override void ExitGame()
        {
            SendMessage(NetMessageBeginExitGame.DefaultInstance);
            AOI.SetRegion(0, true);

            base.ExitGame();
        }

        public Region GetRegion()
        {
            // This shouldn't need any null checks, at least for now
            return AOI.Region;
        }

        /// <summary>
        /// Returns the name of the player for the specified <see cref="PlayerAvatarIndex"/>.
        /// </summary>
        public string GetName(PlayerAvatarIndex avatarIndex = PlayerAvatarIndex.Primary)
        {
            if ((avatarIndex >= PlayerAvatarIndex.Primary && avatarIndex < PlayerAvatarIndex.Count) == false)
                Logger.Warn("GetName(): avatarIndex out of range");

            if (avatarIndex == PlayerAvatarIndex.Secondary)
                return _secondaryPlayerName.Get();

            return _playerName.Get();
        }

        /// <summary>
        /// Returns the console account id for the specified <see cref="PlayerAvatarIndex"/>.
        /// </summary>
        public ulong GetConsoleAccountId(PlayerAvatarIndex avatarIndex)
        {
            if ((avatarIndex >= PlayerAvatarIndex.Primary && avatarIndex < PlayerAvatarIndex.Count) == false)
                return 0;

            return _consoleAccountIds[(int)avatarIndex];
        }

        /// <summary>
        /// Returns <see langword="true"/> if the inventory with the specified <see cref="PrototypeId"/> is unlocked for this <see cref="Player"/>.
        /// </summary>
        public bool IsInventoryUnlocked(PrototypeId invProtoRef)
        {
            if (invProtoRef == PrototypeId.Invalid)
                return Logger.WarnReturn(false, $"IsInventoryUnlocked(): invProtoRef == PrototypeId.Invalid");

            return _unlockedInventoryList.Contains(invProtoRef);
        }

        /// <summary>
        /// Unlocks the inventory with the specified <see cref="PrototypeId"/> for this <see cref="Player"/>.
        /// </summary>
        public bool UnlockInventory(PrototypeId invProtoRef)
        {
            if (GetInventoryByRef(invProtoRef) != null)
                return Logger.WarnReturn(false, $"UnlockInventory(): {GameDatabase.GetFormattedPrototypeName(invProtoRef)} already exists");

            if (_unlockedInventoryList.Contains(invProtoRef))
                return Logger.WarnReturn(false, $"UnlockInventory(): {GameDatabase.GetFormattedPrototypeName(invProtoRef)} is already unlocked");

            _unlockedInventoryList.Add(invProtoRef);

            if (AddInventory(invProtoRef) == false || GetInventoryByRef(invProtoRef) == null)
                return Logger.WarnReturn(false, $"UnlockInventory(): Failed to add {GameDatabase.GetFormattedPrototypeName(invProtoRef)}");

            if (Inventory.IsPlayerStashInventory(invProtoRef))
                StashTabInsert(invProtoRef, 0);

            // Send unlock to the client
            var inventoryUnlockMessage = NetMessageInventoryUnlock.CreateBuilder()
                .SetInvProtoId((ulong)invProtoRef)
                .Build();

            SendMessage(inventoryUnlockMessage);

            return true;
        }

        /// <summary>
        /// Returns <see cref="PrototypeId"/> values of all locked and/or unlocked stash tabs for this <see cref="Player"/>.
        /// </summary>
        public IEnumerable<PrototypeId> GetStashInventoryProtoRefs(bool getLocked, bool getUnlocked)
        {
            var playerProto = Prototype as PlayerPrototype;
            if (playerProto == null) yield break;
            if (playerProto.StashInventories == null) yield break;

            foreach (EntityInventoryAssignmentPrototype invAssignmentProto in playerProto.StashInventories)
            {
                if (invAssignmentProto.Inventory == PrototypeId.Invalid) continue;

                bool isLocked = GetInventoryByRef(invAssignmentProto.Inventory) == null;

                if (isLocked && getLocked || isLocked == false && getUnlocked)
                    yield return invAssignmentProto.Inventory;
            }
        }

        /// <summary>
        /// Updates <see cref="StashTabOptions"/> with the data from a <see cref="NetMessageStashTabOptions"/>.
        /// </summary>
        public bool UpdateStashTabOptions(NetMessageStashTabOptions optionsMessage)
        {
            PrototypeId inventoryRef = (PrototypeId)optionsMessage.InventoryRefId;

            if (Inventory.IsPlayerStashInventory(inventoryRef) == false)
                return Logger.WarnReturn(false, $"UpdateStashTabOptions(): {inventoryRef} is not a player stash ref");

            if (GetInventoryByRef(inventoryRef) == null)
                return Logger.WarnReturn(false, $"UpdateStashTabOptions(): Inventory {GameDatabase.GetFormattedPrototypeName(inventoryRef)} not found");

            if (_stashTabOptionsDict.TryGetValue(inventoryRef, out StashTabOptions options) == false)
            {
                options = new();
                _stashTabOptionsDict.Add(inventoryRef, options);
            }

            // Stash tab names can be up to 30 characters long
            if (optionsMessage.HasDisplayName)
            {
                string displayName = optionsMessage.DisplayName;
                if (displayName.Length > 30)
                    displayName = displayName.Substring(0, 30);
                options.DisplayName = displayName;
            }

            if (optionsMessage.HasIconPathAssetId)
                options.IconPathAssetId = (AssetId)optionsMessage.IconPathAssetId;

            if (optionsMessage.HasColor)
                options.Color = (StashTabColor)optionsMessage.Color;

            return true;
        }

        /// <summary>
        /// Inserts the stash tab with the specified <see cref="PrototypeId"/> into the specified position.
        /// </summary>
        public bool StashTabInsert(PrototypeId insertedStashRef, int newSortOrder)
        {
            if (newSortOrder < 0)
                return Logger.WarnReturn(false, $"StashTabInsert(): Invalid newSortOrder {newSortOrder}");

            if (insertedStashRef == PrototypeId.Invalid)
                return Logger.WarnReturn(false, $"StashTabInsert(): Invalid insertedStashRef {insertedStashRef}");

            if (Inventory.IsPlayerStashInventory(insertedStashRef) == false)
                return Logger.WarnReturn(false, $"StashTabInsert(): insertedStashRef {insertedStashRef} is not a player stash ref");

            if (GetInventoryByRef(insertedStashRef) == null)
                return Logger.WarnReturn(false, $"StashTabInsert(): Inventory {GameDatabase.GetFormattedPrototypeName(insertedStashRef)} not found");

            // Get options for the tab we need to insert
            if (_stashTabOptionsDict.TryGetValue(insertedStashRef, out StashTabOptions options))
            {
                // Only new tabs are allowed to be in the same location
                if (options.SortOrder == newSortOrder)
                    return Logger.WarnReturn(false, "StashTabInsert(): Inserting an existing tab at the same location");
            }
            else
            {
                // Create options of the tab if there are none yet
                options = new();
                _stashTabOptionsDict.Add(insertedStashRef, options);
            }

            // No need to sort if only have a single tab
            if (_stashTabOptionsDict.Count == 1)
                return true;

            // Assign the new sort order to the tab
            int oldSortOrder = options.SortOrder;
            options.SortOrder = newSortOrder;

            // Rearrange other tabs
            int sortIncrement, sortStart, sortFinish;

            if (oldSortOrder < newSortOrder)
            {
                // If the sort order is increasing we need to shift back everything in between
                sortIncrement = -1;
                sortStart = oldSortOrder;
                sortFinish = newSortOrder;
            }
            else
            {
                // If the sort order is decreasing we need to shift forward everything in between
                sortIncrement = 1;
                sortStart = newSortOrder;
                sortFinish = oldSortOrder;
            }

            // Fall back in case our sort order overflows for some reason
            SortedList<int, PrototypeId> sortedTabs = new();
            bool orderOverflow = false;

            // Update sort order for all tabs
            foreach (var kvp in _stashTabOptionsDict)
            {
                PrototypeId sortRef = kvp.Key;
                StashTabOptions sortOptions = kvp.Value;

                if (sortRef != insertedStashRef)
                {
                    // Move the tab if:
                    // 1. We are adding a new tab and everything needs to be shifted
                    // 2. We are within our sort range
                    bool isNew = oldSortOrder == newSortOrder && sortOptions.SortOrder >= newSortOrder;
                    bool isWithinSortRange = sortOptions.SortOrder >= sortStart && sortOptions.SortOrder <= sortFinish;

                    if (isNew || isWithinSortRange)
                        sortOptions.SortOrder += sortIncrement;
                }

                // Make sure our sort order does not exceed the amount of stored stash tab options
                sortedTabs[sortOptions.SortOrder] = sortRef;
                if (sortOptions.SortOrder >= _stashTabOptionsDict.Count)
                    orderOverflow = true;
            }

            // Reorder if our sort order overflows
            if (orderOverflow)
            {
                Logger.Warn($"StashTabInsert(): Sort order overflow, reordering");
                int fixedOrder = 0;
                foreach (var kvp in sortedTabs)
                {
                    _stashTabOptionsDict[kvp.Value].SortOrder = fixedOrder;
                    fixedOrder++;
                }
            }

            return true;
        }

        public bool RevealInventory(PrototypeId inventoryProtoRef)
        {
            // Validate inventory prototype
            var inventoryPrototype = GameDatabase.GetPrototype<InventoryPrototype>(inventoryProtoRef);
            if (inventoryPrototype == null) return Logger.WarnReturn(false, "RevealInventory(): inventoryPrototype == null");

            // Skip reveal if this inventory does not require flagged visibility
            if (inventoryPrototype.InventoryRequiresFlaggedVisibility() == false)
                return true;

            // Validate inventory
            Inventory inventory = GetInventoryByRef(inventoryPrototype.DataRef);
            if (inventory == null) return Logger.WarnReturn(false, "RevealInventory(): inventory == null");

            // Skip reveal if already visible
            if (inventory.VisibleToOwner) return true;

            // Enable visibility
            inventory.VisibleToOwner = true;

            // Update interest for all contained entities
            foreach (var entry in inventory)
            {
                var entity = Game.EntityManager.GetEntity<Entity>(entry.Id);
                if (entity == null)
                {
                    Logger.Warn("RevealInventory(): entity == null");
                    continue;
                }

                AOI.ConsiderEntity(entity);
            }

            return true;
        }

        public override void OnOtherEntityAddedToMyInventory(Entity entity, InventoryLocation invLoc, bool unpackedArchivedEntity)
        {
            base.OnOtherEntityAddedToMyInventory(entity, invLoc, unpackedArchivedEntity);

            if (entity is Avatar avatar)
            {
                avatar.SetPlayer(this);

                if (invLoc.InventoryConvenienceLabel == InventoryConvenienceLabel.AvatarInPlay && invLoc.Slot == 0)
                    CurrentAvatar = avatar;
            }
        }

        public void OnChangeActiveAvatar(int avatarIndex, ulong lastCurrentAvatarId)
        {
            // TODO: Apply and remove avatar properties stored in the player

            SendMessage(NetMessageCurrentAvatarChanged.CreateBuilder()
                .SetAvatarIndex(avatarIndex)
                .SetLastCurrentEntityId(lastCurrentAvatarId)
                .Build());
        }

        public bool TrashItem(Item item)
        {
            // See CPlayer::RequestItemTrash for reference

            // Make sure this player is allowed to destroy this item
            if (item.PlayerCanDestroy(this) == false)
                return false;

            Avatar avatar = CurrentAvatar;

            // Make sure there is an avatar in the world
            if (avatar.IsInWorld == false)
                return false;

            // Destroy the item if it cannot be dropped
            if (item.WouldBeDestroyedOnDrop)
            {
                item.Destroy();
                return true;
            }

            // Drop item to the ground
            Region region = avatar.Region;

            // Find a position to drop
            if (region.ChooseRandomPositionNearPoint(avatar.Bounds, PathFlags.Walk, PositionCheckFlags.CanBeBlockedEntity,
                BlockingCheckFlags.CheckSpawns, 50f, 100f, out Vector3 dropPosition) == false)
            {
                // Fall back to avatar position if didn't find a free spot
                dropPosition = avatar.RegionLocation.Position;

                // Make sure we don't drop it somewhere where it can't be picked up (e.g. if the avatar is flying above something)
                if (region.NaviMesh.Contains(dropPosition, item.Bounds.Radius, new DefaultContainsPathFlagsCheck(PathFlags.Walk)) == false)
                    return false;
            }

            // Remove the item from its inventory (no going back now)
            item.ChangeInventoryLocation(null);

            // Drop it
            using EntitySettings settings = ObjectPoolManager.Instance.Get<EntitySettings>();
            settings.OptionFlags |= EntitySettingsOptionFlags.IsNewOnServer;
            settings.SourceEntityId = avatar.Id;
            settings.SourcePosition = avatar.RegionLocation.Position;

            if (item.EnterWorld(region, dropPosition, Orientation.Zero, settings) == false)
            {
                item.Destroy();     // We have to destroy this item because it's no longer in player's inventory
                return Logger.WarnReturn(false, $"TrashItem(): Item {item} failed to enter world");
            }

            // Reapply lifespan
            TimeSpan expirationTime = item.GetExpirationTime();
            item.ResetLifespan(expirationTime);

            return true;
        }

        public bool CanAcquireCurrencyItem(WorldEntity entity)
        {
            if (entity.IsCurrencyItem() == false)
                return false;

            foreach (var kvp in entity.Properties.IteratePropertyRange(PropertyEnum.ItemCurrency))
            {
                Property.FromParam(kvp.Key, 0, out PrototypeId currencyProtoRef);
                CurrencyPrototype currencyProto = currencyProtoRef.As<CurrencyPrototype>();
                if (currencyProto == null)
                {
                    Logger.Warn("CanAcquireCurrencyItem(): currencyProto == null");
                    continue;
                }

                int currentAmount = Properties[PropertyEnum.ItemCurrency, currencyProtoRef];
                int delta = kvp.Value;

                if (currencyProto.MaxAmount > 0 && currentAmount + delta > currencyProto.MaxAmount)
                    return false;
            }

            return true;
        }

        public bool AcquireCurrencyItem(Entity entity)
        {
            if (entity.IsCurrencyItem() == false)
                return false;

            bool result = false;

            foreach (var kvp in entity.Properties.IteratePropertyRange(PropertyEnum.ItemCurrency))
            {
                int delta = kvp.Value * entity.CurrentStackSize;
                if (delta <= 0)
                    continue;

                Property.FromParam(kvp.Key, 0, out PrototypeId currencyProtoRef);
                CurrencyPrototype currencyProto = currencyProtoRef.As<CurrencyPrototype>();
                if (currencyProto == null)
                {
                    Logger.Warn("AcquireCurrencyItem(): currencyProto == null");
                    continue;
                }

                int currentAmount = Properties[PropertyEnum.ItemCurrency, currencyProtoRef];
                if (currencyProto.MaxAmount > 0 && currentAmount + delta > currencyProto.MaxAmount)
                    continue;

                Properties.AdjustProperty(delta, new(PropertyEnum.Currency, currencyProtoRef));
                result = true;
            }

            int runestonesAmount = entity.Properties[PropertyEnum.RunestonesAmount];
            if (runestonesAmount > 0)
            {
                Properties.AdjustProperty(runestonesAmount, new(PropertyEnum.RunestonesAmount));
                result = true;
            }

            return result;
        }

        protected override bool InitInventories(bool populateInventories)
        {
            bool success = base.InitInventories(populateInventories);

            PlayerPrototype playerProto = Prototype as PlayerPrototype;
            if (playerProto == null) return Logger.WarnReturn(false, "InitInventories(): playerProto == null");

            foreach (EntityInventoryAssignmentPrototype invEntryProto in playerProto.StashInventories)
            {
                var stashInvProto = invEntryProto.Inventory.As<PlayerStashInventoryPrototype>();
                if (stashInvProto == null)
                {
                    Logger.Warn("InitInventories(): stashInvProto == null");
                    continue;
                }

                if (stashInvProto.IsPlayerStashInventory && IsUsingUnifiedStash == false && stashInvProto.ConvenienceLabel == InventoryConvenienceLabel.UnifiedStash)
                    continue;

                if (stashInvProto.LockedByDefault == false)
                {
                    if (AddInventory(invEntryProto.Inventory) == false)
                    {
                        Logger.Warn($"InitInventories(): Failed to add inventory, invProtoRef={GameDatabase.GetPrototypeName(invEntryProto.Inventory)}");
                        success = false;
                    }
                }
            }

            return success;
        }

        /// <summary>
        /// Add the specified badge to this <see cref="Player"/>. Returns <see langword="true"/> if successful.
        /// </summary>
        public bool AddBadge(AvailableBadges badge) => _badges.Add(badge);

        /// <summary>
        /// Removes the specified badge from this <see cref="Player"/>. Returns <see langword="true"/> if successful.
        /// </summary>
        public bool RemoveBadge(AvailableBadges badge) => _badges.Remove(badge);

        /// <summary>
        /// Returns <see langword="true"/> if this <see cref="Player"/> has the specified badge.
        /// </summary>
        public bool HasBadge(AvailableBadges badge) => _badges.Contains(badge);
<<<<<<< HEAD
=======

>>>>>>> eb40621b
        public void AddTag(WorldEntity entity) => _tagEntities.Add(entity.Id);
        public void RemoveTag(WorldEntity entity) => _tagEntities.Remove(entity.Id);

        #region Avatar and Team-Up Management

        public Avatar GetAvatar(PrototypeId avatarProtoRef, AvatarMode avatarMode = AvatarMode.Normal)
        {
            if (avatarProtoRef == PrototypeId.Invalid) return Logger.WarnReturn<Avatar>(null, "GetAvatar(): avatarProtoRef == PrototypeId.Invalid");

            AvatarIterator iterator = new(this, AvatarIteratorMode.IncludeArchived, avatarProtoRef);

            return iterator.FirstOrDefault();
        }

        public Avatar GetActiveAvatarById(ulong avatarEntityId)
        {
            // TODO: Secondary avatar for consoles?
            return (CurrentAvatar.Id == avatarEntityId) ? CurrentAvatar : null;
        }

        public Avatar GetActiveAvatarByIndex(int index)
        {
            // TODO: Secondary avatar for consoles?
            return (index == 0) ? CurrentAvatar : null;
        }

        public Agent GetTeamUpAgent(PrototypeId teamUpProtoRef)
        {
            if (teamUpProtoRef == PrototypeId.Invalid) return Logger.WarnReturn<Agent>(null, "GetTeamUpAgent(): teamUpProtoRef == PrototypeId.Invalid");

            Inventory teamUpInv = GetInventory(InventoryConvenienceLabel.TeamUpLibrary);
            if (teamUpInv == null) return Logger.WarnReturn<Agent>(null, "GetTeamUpAgent(): teamUpInv == null");

            return teamUpInv.GetMatchingEntity(teamUpProtoRef) as Agent;
        }

        public bool IsTeamUpAgentUnlocked(PrototypeId teamUpRef)
        {
            return GetTeamUpAgent(teamUpRef) != null;
        }

        public void UnlockTeamUpAgent(PrototypeId teamUpRef)
        {
<<<<<<< HEAD
            if (IsTeamUpAgentUnlocked(teamUpRef) == false) return;
=======
            if (IsTeamUpAgentUnlocked(teamUpRef)) return;
>>>>>>> eb40621b

            var manager = Game?.EntityManager;
            if (manager == null) return;

            var teamUpProto = GameDatabase.GetPrototype<AgentTeamUpPrototype>(teamUpRef);
            if (teamUpProto == null) return;

            var inventory = GetInventory(InventoryConvenienceLabel.TeamUpLibrary);
            if (inventory == null) return;

            using EntitySettings settings = ObjectPoolManager.Instance.Get<EntitySettings>();
            settings.InventoryLocation = new(Id, inventory.PrototypeDataRef);
            settings.EntityRef = teamUpRef;

            var teamUp = manager.CreateEntity(settings) as Agent;
            if (teamUp == null) return;

            teamUp.CombatLevel = 1;
            // TODO ExperiencePoints

            teamUp.Properties[PropertyEnum.PowerProgressionVersion] = teamUp.GetLatestPowerProgressionVersion();

            SendNewTeamUpAcquired(teamUpRef);
<<<<<<< HEAD

            GetRegion()?.PlayerUnlockedTeamUpEvent.Invoke(new(this, teamUpRef));            
=======
>>>>>>> eb40621b
        }

        public bool BeginSwitchAvatar(PrototypeId avatarProtoRef)
        {
            Power avatarSwapChannel = CurrentAvatar.GetPower(GameDatabase.GlobalsPrototype.AvatarSwapChannelPower);
            if (avatarSwapChannel == null) return Logger.WarnReturn(false, "BeginSwitchAvatar(): avatarSwapChannel == null");

            PowerActivationSettings settings = new(CurrentAvatar.Id, CurrentAvatar.RegionLocation.Position, CurrentAvatar.RegionLocation.Position);
            settings.Flags = PowerActivationSettingsFlags.NotifyOwner;
            CurrentAvatar.ActivatePower(avatarSwapChannel.PrototypeDataRef, ref settings);

            Properties.RemovePropertyRange(PropertyEnum.AvatarSwitchPending);
            Properties[PropertyEnum.AvatarSwitchPending, avatarProtoRef] = true;

            return true;
        }

        public void ScheduleSwitchAvatarEvent()
        {
            // Schedule avatar switch at the end of the current frame to let switch power application finish first
            ScheduleEntityEvent(_switchAvatarEvent, TimeSpan.Zero);
        }

        public bool SwitchAvatar()
        {
            // Retrieve pending avatar proto ref recorded in properties
            PrototypeId avatarProtoRef = PrototypeId.Invalid;

            foreach (var kvp in Properties.IteratePropertyRange(PropertyEnum.AvatarSwitchPending))
            {
                Property.FromParam(kvp.Key, 0, out avatarProtoRef);
                break;
            }

            if (avatarProtoRef == PrototypeId.Invalid) return Logger.WarnReturn(false, "SwitchAvatar(): Failed to find pending avatar switch");
            Properties.RemovePropertyRange(PropertyEnum.AvatarSwitchPending);

            // Get information about the previous avatar
            ulong lastCurrentAvatarId = CurrentAvatar != null ? CurrentAvatar.Id : InvalidId;
            ulong prevRegionId = CurrentAvatar.RegionLocation.RegionId;
            Vector3 prevPosition = CurrentAvatar.RegionLocation.Position;
            Orientation prevOrientation = CurrentAvatar.RegionLocation.Orientation;

            // Do the switch
            Inventory avatarLibrary = GetInventory(InventoryConvenienceLabel.AvatarLibrary);
            Inventory avatarInPlay = GetInventory(InventoryConvenienceLabel.AvatarInPlay);

            if (avatarLibrary.GetMatchingEntity(avatarProtoRef) is not Avatar avatar)
                return Logger.WarnReturn(false, $"SwitchAvatar(): Failed to find avatar entity for avatarProtoRef {GameDatabase.GetPrototypeName(avatarProtoRef)}");

            InventoryResult result = avatar.ChangeInventoryLocation(avatarInPlay, 0);

            if (result != InventoryResult.Success)
                return Logger.WarnReturn(false, $"SwitchAvatar(): Failed to change library avatar's inventory location ({result})");

            EnableCurrentAvatar(true, lastCurrentAvatarId, prevRegionId, prevPosition, prevOrientation);

            GetRegion()?.PlayerSwitchedToAvatarEvent.Invoke(new(this, avatarProtoRef));

            return true;
        }

        public bool EnableCurrentAvatar(bool withSwapInPower, ulong lastCurrentAvatarId, ulong regionId, in Vector3 position, in Orientation orientation)
        {
            // TODO: Use this for teleportation within region as well

            if (CurrentAvatar == null)
                return Logger.WarnReturn(false, "EnableCurrentAvatar(): CurrentAvatar == null");

            if (CurrentAvatar.IsInWorld)
                return Logger.WarnReturn(false, "EnableCurrentAvatar(): Current avatar is already active");

            Region region = Game.RegionManager.GetRegion(regionId);
            if (region == null)
                return Logger.WarnReturn(false, "EnableCurrentAvtar(): region == null");

            Logger.Info($"EnableCurrentAvatar(): {CurrentAvatar} entering world");

            // Disable initial visibility and schedule swap-in power if requested
            using EntitySettings settings = ObjectPoolManager.Instance.Get<EntitySettings>();
            if (withSwapInPower)
            {
                settings.OptionFlags = EntitySettingsOptionFlags.IsClientEntityHidden;
                CurrentAvatar.ScheduleSwapInPower();
            }

            // Add new avatar to the world
            if (CurrentAvatar.EnterWorld(region, CurrentAvatar.FloorToCenter(position), orientation, settings) == false)
                return false;

            OnChangeActiveAvatar(0, lastCurrentAvatarId);
            return true;
        }

        public int GetLevelCapForCharacter(PrototypeId agentProtoRef)
        {
            // TODO
            return 60;
        }

        public void SetAvatarLibraryProperties()
        {
            if (CurrentAvatar == null)
            {
                // We should have a current avatar at this point
                Logger.Warn("SetAvatarLibraryProperties(): CurrentAvatar == null");
                return;
            }

            int maxAvatarLevel = 1;

            foreach (Avatar avatar in new AvatarIterator(this))
            {
                PrototypeId avatarProtoRef = avatar.PrototypeDataRef;

                // Library Level
                // NOTE: setting AvatarLibraryLevel above level 60 displays as prestige levels in the UI
                int characterLevel = avatar.Properties[PropertyEnum.CharacterLevel];
                maxAvatarLevel = Math.Max(characterLevel, maxAvatarLevel);
                Properties[PropertyEnum.AvatarLibraryLevel, 0, avatarProtoRef] = characterLevel;

                // Costume
                Properties[PropertyEnum.AvatarLibraryCostume, 0, avatarProtoRef] = avatar.Properties[PropertyEnum.CostumeCurrent];

                // Team-up
                Properties[PropertyEnum.AvatarLibraryTeamUp, 0, avatarProtoRef] = avatar.Properties[PropertyEnum.AvatarTeamUpAgent];

                // Unlock extra emotes
                Properties[PropertyEnum.AvatarEmoteUnlocked, avatarProtoRef, (PrototypeId)11651334702101696313] = true; // Powers/Emotes/EmoteCongrats.prototype
                Properties[PropertyEnum.AvatarEmoteUnlocked, avatarProtoRef, (PrototypeId)773103106671775187] = true;   // Powers/Emotes/EmoteDance.prototype
            }

            Properties[PropertyEnum.PlayerMaxAvatarLevel] = maxAvatarLevel;

            // TODO: Move mission manager somewhere else
            _missionManager.SetAvatar(CurrentAvatar.PrototypeDataRef);
        }

        public void OnAvatarCharacterLevelChanged(Avatar avatar)
        {
            int characterLevel = avatar.CharacterLevel;

            Properties[PropertyEnum.AvatarLibraryLevel, 0, avatar.PrototypeDataRef] = characterLevel;

            // Update max avatar level for things like mode unlocks
            if (characterLevel > Properties[PropertyEnum.PlayerMaxAvatarLevel])
                Properties[PropertyEnum.PlayerMaxAvatarLevel] = characterLevel;
        }

        public bool CanChangeDifficulty(PrototypeId difficultyTierProtoRef)
        {
            DifficultyTierPrototype difficultyTierProto = difficultyTierProtoRef.As<DifficultyTierPrototype>();
            if (difficultyTierProto == null) return Logger.WarnReturn(false, "CanChangeDifficulty(): difficultyTierProto == null");

            // The game assumes all difficulties to be unlocked if there is no current avatar
            if (CurrentAvatar != null && CurrentAvatar.CharacterLevel < difficultyTierProto.UnlockLevel)
                return false;

            return true;
        }

        public PrototypeId GetDifficultyTierPreference()
        {
            // TODO: Party

            if (CurrentAvatar != null)
                return CurrentAvatar.Properties[PropertyEnum.DifficultyTierPreference];

            return GameDatabase.GlobalsPrototype.DifficultyTierDefault;
        }

        #endregion

        #region Loading and Teleports

        public void OnFullscreenMovieStarted(PrototypeId movieRef)
        {
            Logger.Trace($"OnFullscreenMovieStarted {GameDatabase.GetFormattedPrototypeName(movieRef)} for {_playerName}");
            var movieProto = GameDatabase.GetPrototype<FullscreenMoviePrototype>(movieRef);
            if (movieProto == null) return;
            if (movieProto.MovieType == MovieType.Cinematic)
                Properties[PropertyEnum.FullScreenMovieSession] = Game.Random.Next();
        }

        public void OnFullscreenMovieFinished(PrototypeId movieRef, bool userCancelled, uint syncRequestId)
        {
            // TODO syncRequestId ?
            Logger.Trace($"OnFullscreenMovieFinished {GameDatabase.GetFormattedPrototypeName(movieRef)} Canceled = {userCancelled} by {_playerName}");

            var movieProto = GameDatabase.GetPrototype<FullscreenMoviePrototype>(movieRef);
            if (movieProto == null) return;

            if (movieProto.MovieType == MovieType.Cinematic)
            {
                FullScreenMovieDequeued(movieRef);
<<<<<<< HEAD
                GetRegion()?.CinematicFinishedEvent.Invoke(new(this, movieRef));
=======
>>>>>>> eb40621b
                Properties.RemoveProperty(PropertyEnum.FullScreenMovieSession);
            }
        }

        private void FullScreenMovieDequeued(PrototypeId movieRef)
        {
            var propId = new PropertyId(PropertyEnum.FullScreenMovieQueued, movieRef);
            Properties.RemoveProperty(propId);
            if (Properties.HasProperty(PropertyEnum.FullScreenMovieQueued) == false)
                Properties.RemoveProperty(PropertyEnum.FullScreenMoviePlaying);
        }

        public void QueueFullscreenMovie(PrototypeId movieRef)
        {
            var movieProto = GameDatabase.GetPrototype<FullscreenMoviePrototype>(movieRef);
            if (movieProto == null) return;

            if (movieProto.MovieType == MovieType.Cinematic)
                FullScreenMovieQueued(movieRef);

            SendMessage(NetMessageQueueFullscreenMovie.CreateBuilder()
                .SetMoviePrototypeId((ulong)movieRef)
                .Build());
        }

        private void FullScreenMovieQueued(PrototypeId movieRef)
        {
            Properties[PropertyEnum.FullScreenMovieQueued, movieRef] = true;
            Properties[PropertyEnum.FullScreenMoviePlaying] = true;
        }

        public void QueueLoadingScreen(PrototypeId regionProtoRef)
        {
            IsOnLoadingScreen = true;

            SendMessage(NetMessageQueueLoadingScreen.CreateBuilder()
                .SetRegionPrototypeId((ulong)regionProtoRef)
                .Build());
        }

        public void QueueLoadingScreen(ulong regionId)
        {
            Region region = Game.RegionManager.GetRegion(regionId);
            PrototypeId regionProtoRef = region != null ? region.PrototypeDataRef : PrototypeId.Invalid;
            QueueLoadingScreen(regionProtoRef);
        }

        public void DequeueLoadingScreen()
        {
            SendMessage(NetMessageDequeueLoadingScreen.DefaultInstance);
        }

        public void OnLoadingScreenFinished()
        {
            if (IsOnLoadingScreen)
            {
                IsOnLoadingScreen = false;
                var region = GetRegion();
                if (region == null) return;
                region.LoadingScreenFinishedEvent.Invoke(new(this, region.PrototypeDataRef));
                region.OnLoadingFinished();
            }
        }

        public void BeginTeleport(ulong regionId, in Vector3 position, in Orientation orientation)
        {
            _teleportData.Set(regionId, position, orientation);
            QueueLoadingScreen(regionId);
        }

        public void OnCellLoaded(uint cellId, ulong regionId)
        {
            AOI.OnCellLoaded(cellId, regionId);
            int numLoaded = AOI.GetLoadedCellCount();

            //Logger.Trace($"Player {this} loaded cell id={cellId} in region id=0x{regionId:X} ({numLoaded}/{AOI.TrackedCellCount})");

            if (_teleportData.IsValid && numLoaded == AOI.TrackedCellCount)
                FinishTeleport();
        }

        private bool FinishTeleport()
        {
            if (_teleportData.IsValid == false) return Logger.WarnReturn(false, "FinishTeleport(): No valid teleport data");

            EnableCurrentAvatar(false, CurrentAvatar.Id, _teleportData.RegionId, _teleportData.Position, _teleportData.Orientation);
            _teleportData.Clear();
            DequeueLoadingScreen();
            TryPlayKismetSequences();

            return true;
        }

        #endregion

        #region AOI & Discovery

        public bool InterestedInEntity(Entity entity, AOINetworkPolicyValues interestFilter)
        {
            if (entity == null) return Logger.WarnReturn(false, "InterestedInEntity(): entity == null");

            if (entity.InterestReferences.IsPlayerInterested(this) == false)
                return false;

            return AOI.InterestedInEntity(entity.Id, interestFilter);
        }

        public MapDiscoveryData GetMapDiscoveryData(ulong regionId)
        {
            Region region = Game.RegionManager.GetRegion(regionId);
            if (region == null) return Logger.WarnReturn<MapDiscoveryData>(null, "GetMapDiscoveryData(): region == null");

            if (_mapDiscoveryDict.TryGetValue(regionId, out MapDiscoveryData mapDiscoveryData) == false)
            {
                mapDiscoveryData = new(region);
                _mapDiscoveryDict.Add(regionId, mapDiscoveryData);
            }

            return mapDiscoveryData;
        }

        public MapDiscoveryData GetMapDiscoveryDataForEntity(WorldEntity worldEntity)
        {
            Region region = worldEntity?.Region;
            if (region == null) return null;
            return GetMapDiscoveryData(region.Id);
        }

        public bool DiscoverEntity(WorldEntity worldEntity, bool updateInterest)
        {
            MapDiscoveryData mapDiscoveryData = GetMapDiscoveryDataForEntity(worldEntity);
            if (mapDiscoveryData == null) return Logger.WarnReturn(false, "DiscoverEntity(): mapDiscoveryData == null");

            if (mapDiscoveryData.DiscoverEntity(worldEntity) == false)
                return false;

            if (updateInterest)
                AOI.ConsiderEntity(worldEntity);

            return true;
        }

        public bool UndiscoverEntity(WorldEntity worldEntity, bool updateInterest)
        {
            MapDiscoveryData mapDiscoveryData = GetMapDiscoveryDataForEntity(worldEntity);
            if (mapDiscoveryData == null) return Logger.WarnReturn(false, "UndiscoverEntity(): mapDiscoveryData == null");

            if (mapDiscoveryData.UndiscoverEntity(worldEntity) == false)
                return false;

            if (updateInterest)
                AOI.ConsiderEntity(worldEntity);

            return true;
        }

        public bool IsEntityDiscovered(WorldEntity worldEntity)
        {
            MapDiscoveryData mapDiscoveryData = GetMapDiscoveryDataForEntity(worldEntity);
            return mapDiscoveryData != null && mapDiscoveryData.IsEntityDiscovered(worldEntity);
        }

        public bool SendMiniMapUpdate()
        {
            Logger.Trace($"SendMiniMapUpdate(): {this}");

            Region region = GetRegion();
            if (region == null) return Logger.WarnReturn(false, "SendMiniMapUpdate(): region == null");

            MapDiscoveryData mapDiscoveryData = GetMapDiscoveryData(region.Id);
            if (mapDiscoveryData == null) return Logger.WarnReturn(false, "SendMiniMapUpdate(): mapDiscoveryData == null");

            LowResMap lowResMap = mapDiscoveryData.LowResMap;
            if (lowResMap == null) return Logger.WarnReturn(false, "SendMiniMapUpdate(): lowResMap == null");

            SendMessage(ArchiveMessageBuilder.BuildUpdateMiniMapMessage(lowResMap));
            return true;
        }

        #endregion

<<<<<<< HEAD
        public override void Destroy()
        {
            var region = GetRegion();
            if (region != null)
                MissionManager.Shutdown(region);

            base.Destroy();
        }

=======
>>>>>>> eb40621b
        public override void OnDeallocate()
        {
            MissionManager.Deallocate();
            Game.EntityManager.RemovePlayer(this);
            base.OnDeallocate();
        }

        public bool TryPlayKismetSequences()
        {
            // play kismetSeq from Queue
            while (_kismetSeqQueue.Count > 0)
            {
                var kismetSeq = _kismetSeqQueue.Dequeue();
                if (kismetSeq != PrototypeId.Invalid)
                    PlayKismetSeq(kismetSeq);
            }

            // try play kismetSeq for region
            var region = CurrentAvatar.Region;
            if (region == null) return Logger.WarnReturn(false, "TryPlayKismetSequences(): region == null");

            var startTarget = GameDatabase.GetPrototype<RegionConnectionTargetPrototype>(region.Prototype.StartTarget);
            if (startTarget == null || startTarget.IntroKismetSeq == PrototypeId.Invalid) return false;
            var targetCellRef = GameDatabase.GetDataRefByAsset(startTarget.Cell);
            var cellRef = CurrentAvatar.Cell.PrototypeDataRef;
            if (targetCellRef != cellRef) return false;

<<<<<<< HEAD
            PlayKismetSeq(startTarget.IntroKismetSeq);
            return true;
=======
        public void PlayKismetSeq(PrototypeId kismetSeqRef)
        {
            SendPlayKismetSeq(kismetSeqRef);
>>>>>>> eb40621b
        }

        public void OnPlayKismetSeqDone(PrototypeId kismetSeqRef)
        {
            if (kismetSeqRef == PrototypeId.Invalid) return;
            var kismetSeqProto = GameDatabase.GetPrototype<KismetSequencePrototype>(kismetSeqRef);
            if (kismetSeqProto == null) return;
            if (kismetSeqProto.KismetSeqBlocking && IsFullscreenMoviePlaying)
            {
                FullScreenMovieDequeued(kismetSeqRef);
                SendMissionInteract(Id);
                GetRegion()?.KismetSeqFinishedEvent.Invoke(new(this, kismetSeqRef));
            }
        }

        public override string ToString()
        {
            return $"{base.ToString()}, dbGuid=0x{DatabaseUniqueId:X}";
        }

        protected override void BuildString(StringBuilder sb)
        {
            base.BuildString(sb);

            sb.AppendLine($"{nameof(_missionManager)}: {_missionManager}");
            sb.AppendLine($"{nameof(_avatarProperties)}: {_avatarProperties}");
            sb.AppendLine($"{nameof(_shardId)}: {_shardId}");
            sb.AppendLine($"{nameof(_playerName)}: {_playerName}");
            sb.AppendLine($"{nameof(_consoleAccountIds)}[0]: {_consoleAccountIds[0]}");
            sb.AppendLine($"{nameof(_consoleAccountIds)}[1]: {_consoleAccountIds[1]}");
            sb.AppendLine($"{nameof(_secondaryPlayerName)}: {_secondaryPlayerName}");
            sb.AppendLine($"{nameof(_matchQueueStatus)}: {_matchQueueStatus}");
            sb.AppendLine($"{nameof(_emailVerified)}: {_emailVerified}");
            sb.AppendLine($"{nameof(_accountCreationTimestamp)}: {Clock.UnixTimeToDateTime(_accountCreationTimestamp)}");
            sb.AppendLine($"{nameof(_partyId)}: {_partyId}");

            if (_guildId != GuildMember.InvalidGuildId)
            {
                sb.AppendLine($"{nameof(_guildId)}: {_guildId}");
                sb.AppendLine($"{nameof(_guildName)}: {_guildName}");
                sb.AppendLine($"{nameof(_guildMembership)}: {_guildMembership}");
            }

            sb.AppendLine($"{nameof(_community)}: {_community}");

            for (int i = 0; i < _unlockedInventoryList.Count; i++)
                sb.AppendLine($"{nameof(_unlockedInventoryList)}[{i}]: {GameDatabase.GetPrototypeName(_unlockedInventoryList[i])}");

            if (_badges.Any())
            {
                sb.Append($"{nameof(_badges)}: ");
                foreach (AvailableBadges badge in _badges)
                    sb.Append(badge.ToString()).Append(' ');
                sb.AppendLine();
            }

            sb.AppendLine($"{nameof(_gameplayOptions)}: {_gameplayOptions}");
            sb.AppendLine($"{nameof(_achievementState)}: {_achievementState}");

            foreach (var kvp in _stashTabOptionsDict)
                sb.AppendLine($"{nameof(_stashTabOptionsDict)}[{GameDatabase.GetFormattedPrototypeName(kvp.Key)}]: {kvp.Value}");
        }

        /// <summary>
        /// Initializes <see cref="StashTabOptions"/> for any stash tabs that are unlocked but don't have any options yet.
        /// </summary>
        private void OnEnterGameInitStashTabOptions()
        {
            foreach (PrototypeId stashRef in GetStashInventoryProtoRefs(false, true))
            {
                if (_stashTabOptionsDict.ContainsKey(stashRef) == false)
                    StashTabInsert(stashRef, 0);
            }
        }

        public void SetGameplayOptions(NetMessageSetPlayerGameplayOptions clientOptions)
        {
            GameplayOptions newOptions = new(clientOptions.OptionsData);
            Logger.Debug(newOptions.ToString());

            _gameplayOptions = newOptions;

            // TODO: Process new options
        }

        public bool IsTargetable(AlliancePrototype allianceProto)
        {
            Avatar avatar = PrimaryAvatar ?? SecondaryAvatar;
            if (avatar != null && allianceProto != null && allianceProto.IsFriendlyTo(avatar.Alliance)) return true;
            if (IsFullscreenObscured) return false;
            if (Properties[PropertyEnum.GracePeriod]) return false;
            return true;
        }

        public WorldEntity GetDialogTarget(bool validateTarget = false)
        {
            if (DialogTargetId == InvalidId) return null;
            var target = Game.EntityManager.GetEntity<WorldEntity>(DialogTargetId);
            if (validateTarget && ValidateDialogTarget(target, DialogInteractorId) == false) return null;
            return target;
        }

        public bool SetDialogTarget(ulong targetId, ulong interactorId)
        {
            if (targetId != InvalidId && interactorId != InvalidId)
            {
                var interactor = Game.EntityManager.GetEntity<WorldEntity>(interactorId);
                if (interactor == null || interactor.IsInWorld == false) return false;

                var target = Game.EntityManager.GetEntity<WorldEntity>(targetId);
                if (ValidateDialogTarget(target, interactorId) == false)
                    return Logger.WarnReturn(false, $"ValidateDialogTarget false for {target.PrototypeName} with {interactor.PrototypeName}");

                DialogTargetId = targetId;
                DialogInteractorId = interactorId;
            }

            return true;
        }

        private bool ValidateDialogTarget(WorldEntity target, ulong interactorId)
        {
            if (target == null || target.IsInWorld == false) return false;
            var interactor = Game.EntityManager.GetEntity<WorldEntity>(interactorId);
            if (interactor == null || interactor.IsInWorld == false) return false;
            if (interactor.InInteractRange(target, InteractionMethod.Use, false) == false) return false;
            if (DialogInteractorId != InvalidId && DialogInteractorId != interactorId) return false;
            return true;
        }

        public bool HasAvatarFullyUnlocked(PrototypeId avatarRef)
        {
            AvatarUnlockType unlockType = GetAvatarUnlockType(avatarRef);
            return unlockType != AvatarUnlockType.None && unlockType != AvatarUnlockType.Starter;
        }

        public AvatarUnlockType GetAvatarUnlockType(PrototypeId avatarRef)
        {
            var avatarProto = GameDatabase.GetPrototype<AvatarPrototype>(avatarRef);
            if (avatarProto == null) return AvatarUnlockType.None;
            AvatarUnlockType unlockType = (AvatarUnlockType)(int)Properties[PropertyEnum.AvatarUnlock, avatarRef];
<<<<<<< HEAD
            if (unlockType == AvatarUnlockType.None && avatarProto.IsStarterAvatar) 
=======
            if (unlockType == AvatarUnlockType.None && avatarProto.IsStarterAvatar)
>>>>>>> eb40621b
                return AvatarUnlockType.Starter;
            return unlockType;
        }

        public int GetCharacterLevelForAvatar(PrototypeId avatarRef, AvatarMode avatarMode)
        {
            int levelCap = Avatar.GetAvatarLevelCap();
            if (levelCap <= 0) return 0;
            int level = Properties[PropertyEnum.AvatarLibraryLevel, (int)avatarMode, avatarRef];
            if (level <= 0) return 0;
            level %= levelCap;
            return level == 0 ? levelCap : level;
        }

        public void SetActiveChapter(PrototypeId chapterRef)
        {
            Properties[PropertyEnum.ActiveMissionChapter] = chapterRef;
<<<<<<< HEAD
            GetRegion()?.ActiveChapterChangedEvent.Invoke(new(this, chapterRef));
=======
>>>>>>> eb40621b
        }

        public bool ChapterIsUnlocked(PrototypeId chapterRef)
        {
            var avatar = CurrentAvatar;
            if (avatar == null) return false;
            return avatar.Properties[PropertyEnum.ChapterUnlocked, chapterRef];
        }

        public void UnlockChapter(PrototypeId chapterRef)
        {
            var avatar = CurrentAvatar;
            if (avatar == null) return;
            avatar.Properties[PropertyEnum.ChapterUnlocked, chapterRef] = true;
        }

        public void UnlockChapters()
        {
            foreach (PrototypeId chapterRef in GameDatabase.DataDirectory.IteratePrototypesInHierarchy<ChapterPrototype>(PrototypeIterateFlags.NoAbstract))
            {
                var ChapterProto = GameDatabase.GetPrototype<ChapterPrototype>(chapterRef);
                if (ChapterProto.StartLocked == false)
                    UnlockChapter(chapterRef);
            }
        }

        public void LockWaypoint(PrototypeId waypointRef)
        {
            var waypointProto = GameDatabase.GetPrototype<WaypointPrototype>(waypointRef);
            if (waypointProto == null) return;

            PropertyCollection collection;
            if (waypointProto.IsAccountWaypoint)
                collection = Properties;
            else
                collection = CurrentAvatar.Properties;

            var propId = new PropertyId(PropertyEnum.Waypoint, waypointRef);
            if (collection[propId])
                SendOnWaypointUpdated();

            collection[propId] = false;
        }

        public void UnlockWaypoint(PrototypeId waypointRef)
        {
            var waypointProto = GameDatabase.GetPrototype<WaypointPrototype>(waypointRef);
            if (waypointProto == null) return;

            PropertyCollection collection;
            if (waypointProto.IsAccountWaypoint)
                collection = Properties;
            else
                collection = CurrentAvatar.Properties;

            var propId = new PropertyId(PropertyEnum.Waypoint, waypointRef);
            if (collection[propId] == false)
            {
                SendWaypointUnlocked();
                collection[propId] = true;
            }
        }

        public void UnlockWaypoints()
        {
            foreach (PrototypeId waypointRef in GameDatabase.DataDirectory.IteratePrototypesInHierarchy<WaypointPrototype>(PrototypeIterateFlags.NoAbstract))
            {
                var waypointProto = GameDatabase.GetPrototype<WaypointPrototype>(waypointRef);
                if (waypointProto.StartLocked == false)
                    UnlockWaypoint(waypointRef);
            }
        }

<<<<<<< HEAD
        public void PlayKismetSeq(PrototypeId kismetSeq)
        {
            var avatar = CurrentAvatar;
            if (avatar == null) return;

            var kismetProto = GameDatabase.GetPrototype<KismetSequencePrototype>(kismetSeq);
            if (kismetProto == null) return;

            if (kismetProto.KismetSeqBlocking)
            {
                if (IsFullscreenMoviePlaying) return;
                FullScreenMovieQueued(kismetSeq);
            }

            SendPlayKismetSeq(kismetSeq);
        }

        public void QueuePlayKismetSeq(PrototypeId kismetSeq)
        {
            if (_teleportData.IsValid)
                _kismetSeqQueue.Enqueue(kismetSeq);
            else
                PlayKismetSeq(kismetSeq);
        }

=======
>>>>>>> eb40621b
        #region SendMessage

        public void SendMessage(IMessage message) => PlayerConnection?.SendMessage(message);

        public void SendPlayKismetSeq(PrototypeId kismetSeqRef)
        {
            SendMessage(NetMessagePlayKismetSeq.CreateBuilder()
                .SetKismetSeqPrototypeId((ulong)kismetSeqRef)
                .Build());
        }

        public void SendAIAggroNotification(PrototypeId bannerMessageRef, Agent aiAgent, Player targetPlayer, bool party = false)
        {
            if (party)
            {
                // TODO send to party members
            }
            else
            {
                var message = NetMessageAIAggroNotification.CreateBuilder()
                    .SetBannerMessageRef((ulong)bannerMessageRef)
                    .SetAiRef((ulong)aiAgent.PrototypeDataRef)
                    .SetPlayerId(targetPlayer.Id)
                    .Build();

                SendMessage(message);
            }
        }

<<<<<<< HEAD
        public void SendMissionInteract(ulong targetId)
        {
            var avatar = CurrentAvatar;
            if (avatar == null) return;
            var target = Game.EntityManager.GetEntity<WorldEntity>(targetId);

            if (target != null)
            {
                var entityDesc = new EntityDesc(target);
                var outInteractData = new InteractData { IndicatorType = HUDEntityOverheadIcon.None };
                var interactionType = InteractionManager.CallGetInteractionStatus(entityDesc, avatar, 0, InteractionFlags.Default, ref outInteractData);           
                if (interactionType.HasFlag(InteractionMethod.Converse) && outInteractData.IndicatorType.HasValue)
                {
                    var indicatorType = outInteractData.IndicatorType.Value;
                    if (indicatorType == HUDEntityOverheadIcon.DiscoveryBestower
                        || indicatorType == HUDEntityOverheadIcon.MissionBestower
                        || indicatorType == HUDEntityOverheadIcon.DiscoveryAdvancer
                        || indicatorType == HUDEntityOverheadIcon.MissionAdvancer)
                    {
                        var message = NetMessageMissionInteractRepeat.CreateBuilder()
                            .SetTargetEntityId(targetId)
                            .SetMissionPrototypeId(0).Build(); // client not use MissionPrototype

                        Game.NetworkManager.SendMessageToInterested(message, this, AOINetworkPolicyValues.AOIChannelOwner);
                        return;
                    }
                }
            }

            var messageRelease = NetMessageMissionInteractRelease.DefaultInstance;
            Game.NetworkManager.SendMessageToInterested(messageRelease, this, AOINetworkPolicyValues.AOIChannelOwner);           
        }

        public void SendRegionRestrictedRosterUpdate(bool enabled)
        {
            var message = NetMessageRegionRestrictedRosterUpdate.CreateBuilder().SetEnabled(enabled).Build(); 
=======
        public void SendRegionRestrictedRosterUpdate(bool enabled)
        {
            var message = NetMessageRegionRestrictedRosterUpdate.CreateBuilder().SetEnabled(enabled).Build();
>>>>>>> eb40621b
            SendMessage(message);
        }

        public void SendRegionAvatarSwapUpdate(bool enabled)
        {
            var message = NetMessageRegionAvatarSwapUpdate.CreateBuilder().SetEnabled(enabled).Build();
            SendMessage(message);
        }

        public void SendNewTeamUpAcquired(PrototypeId teamUpRef)
        {
            var message = NetMessageNewTeamUpAcquired.CreateBuilder().SetPrototypeId((ulong)teamUpRef).Build();
            SendMessage(message);
        }

        public void SendPlayStoryBanter(AssetId banterRef)
        {
            var message = NetMessagePlayStoryBanter.CreateBuilder().SetBanterAssetId((ulong)banterRef).Build();
            SendMessage(message);
        }

        private void SendWaypointUnlocked()
        {
            SendOnWaypointUpdated();
            if (InterestedInEntity(this, AOINetworkPolicyValues.AOIChannelOwner) == false) return;
            var message = NetMessageOnWaypointUpdated.CreateBuilder().SetIdPlayer(Id).Build();
            SendMessage(message);
        }

        public void SendOnWaypointUpdated()
        {
            if (InterestedInEntity(this, AOINetworkPolicyValues.AOIChannelOwner) == false) return;
            var message = NetMessageOnWaypointUpdated.CreateBuilder().SetIdPlayer(Id).Build();
            SendMessage(message);
        }

        public void SendRegionDifficultyChange(int dificultyIndex)
        {
            var message = NetMessageRegionDifficultyChange.CreateBuilder().SetDifficultyIndex((ulong)dificultyIndex).Build();
            SendMessage(message);
        }

        public void SendHUDTutorial(HUDTutorialPrototype hudTutorialProto)
        {
            var hudTutorialRef = PrototypeId.Invalid;
            if (hudTutorialProto != null) hudTutorialRef = hudTutorialProto.DataRef;
            var message = NetMessageHUDTutorial.CreateBuilder().SetHudTutorialProtoId((ulong)hudTutorialRef).Build();
            SendMessage(message);
        }

        public void SendOpenUIPanel(AssetId panelNameId)
        {
            if (panelNameId == AssetId.Invalid) return;
            string panelName = GameDatabase.GetAssetName(panelNameId);
            if (panelName == "Unknown") return;
            var message = NetMessageOpenUIPanel.CreateBuilder().SetPanelName(panelName).Build();
            SendMessage(message);
        }

        public void SendWaypointNotification(PrototypeId waypointRef, bool show = true)
        {
            if (waypointRef == PrototypeId.Invalid) return;
            var message = NetMessageWaypointNotification.CreateBuilder()
                .SetWaypointProtoId((ulong)waypointRef)
                .SetShow(show).Build();
            SendMessage(message);
        }

        public void SendStoryNotification(StoryNotificationPrototype storyNotification, PrototypeId missionRef = PrototypeId.Invalid)
        {
            if (storyNotification == null) return;

            var message = NetMessageStoryNotification.CreateBuilder();
            message.SetDisplayTextStringId((ulong)storyNotification.DisplayText);

            if (storyNotification.SpeakingEntity != PrototypeId.Invalid)
                message.SetSpeakingEntityPrototypeId((ulong)storyNotification.SpeakingEntity);

            message.SetTimeToLiveMS((uint)storyNotification.TimeToLiveMS);
            message.SetVoTriggerAssetId((ulong)storyNotification.VOTrigger);

            if (missionRef != PrototypeId.Invalid)
                message.SetMissionPrototypeId((ulong)missionRef);

            SendMessage(message.Build());
        }

        public void SendBannerMessage(BannerMessagePrototype bannerMessage)
        {
            if (bannerMessage == null) return;
            var message = NetMessageBannerMessage.CreateBuilder()
                .SetBannerText((ulong)bannerMessage.BannerText)
                .SetTextStyle((ulong)bannerMessage.TextStyle)
                .SetTimeToLiveMS((uint)bannerMessage.TimeToLiveMS)
                .SetMessageStyle((uint)bannerMessage.MessageStyle)
                .SetDoNotQueue(bannerMessage.DoNotQueue)
                .SetShowImmediately(bannerMessage.ShowImmediately).Build();
            SendMessage(message);
        }

        #endregion

        public PrototypeId GetPublicEventTeam(PublicEventPrototype eventProto)
        {
            int eventInstance = eventProto.GetEventInstance();
            var teamProp = new PropertyId(PropertyEnum.PublicEventTeamAssignment, eventProto.DataRef, eventInstance);
            return Properties[teamProp];
        }

        public void SetTipSeen(PrototypeId tipDataRef)
        {
            if (tipDataRef == PrototypeId.Invalid) return;
            Properties[PropertyEnum.TutorialHasSeenTip, tipDataRef] = true;
        }

        public void ShowHUDTutorial(HUDTutorialPrototype hudTutorialProto)
        {
            if (hudTutorialProto != null && hudTutorialProto.ShouldShowTip(this) == false) return;

            if (CurrentHUDTutorial != hudTutorialProto)
            {
                var manager = Game.EntityManager;
                var inventory = GetInventory(InventoryConvenienceLabel.AvatarInPlay);
                if (inventory == null) return;

                bool send = hudTutorialProto != null;
                if (CurrentHUDTutorial != null)
                {
<<<<<<< HEAD
                    foreach(var entry in inventory)
=======
                    foreach (var entry in inventory)
>>>>>>> eb40621b
                    {
                        var avatar = manager.GetEntity<Avatar>(entry.Id);
                        avatar?.ResetTutorialProps();
                    }
                    send |= CurrentHUDTutorial.CanDismiss == false && CurrentHUDTutorial.DisplayDurationMS <= 0;
                }
                if (send) SendHUDTutorial(hudTutorialProto);

                CurrentHUDTutorial = hudTutorialProto;

                if (hudTutorialProto != null)
                {
                    foreach (var entry in inventory)
                    {
                        var avatar = manager.GetEntity<Avatar>(entry.Id);
                        avatar?.SetTutorialProps(hudTutorialProto);
                    }

                    CancelScheduledHUDTutorialEvent();
                    if (hudTutorialProto.DisplayDurationMS > 0)
                        ScheduleEntityEvent(_hudTutorialResetEvent, TimeSpan.FromMilliseconds(hudTutorialProto.DisplayDurationMS));
                }
            }
        }

        private void CancelScheduledHUDTutorialEvent()
        {
            if (_hudTutorialResetEvent.IsValid)
            {
                var scheduler = Game.GameEventScheduler;
                scheduler.CancelEvent(_hudTutorialResetEvent);
            }
        }

        private void ResetHUDTutorial()
        {
            CancelScheduledHUDTutorialEvent();
            ShowHUDTutorial(null);
        }

        public void MissionInteractRelease(WorldEntity entity, PrototypeId missionRef)
        {
<<<<<<< HEAD
            if (missionRef == PrototypeId.Invalid) return;                 
=======
            if (missionRef == PrototypeId.Invalid) return;
>>>>>>> eb40621b
            if (InterestedInEntity(entity, AOINetworkPolicyValues.AOIChannelOwner))
                SendMessage(NetMessageMissionInteractRelease.DefaultInstance);
        }

<<<<<<< HEAD
        public void RequestLegendaryMissionReroll()
        {
            var game = Game;
            var avatar = CurrentAvatar;
            var manager = MissionManager;
            if (game == null || avatar == null || manager == null) return;

            var currencyProto = GameDatabase.CurrencyGlobalsPrototype;
            var missionProto = GameDatabase.MissionGlobalsPrototype;
            if (currencyProto == null || missionProto?.LegendaryRerollCost == null) return;

            using EvalContextData evalContext = ObjectPoolManager.Instance.Get<EvalContextData>();
            evalContext.Game = Game;
            evalContext.SetVar_EntityPtr(EvalContext.Default, avatar);
            int rerollCost = Eval.RunInt(missionProto.LegendaryRerollCost, evalContext);
            var propId = new PropertyId(PropertyEnum.Currency, currencyProto.Credits);
            if (Properties[propId] < rerollCost) return;

            manager.LegendaryMissionReroll();
            Properties.AdjustProperty(-rerollCost, propId);
        }

        public void UpdateSpawnMap(Vector3 position)
        {
            var region = GetRegion();
            if (region == null || _spawnGimbal == null) return;
            if (_spawnGimbal.ProjectGimbalPosition(region.Aabb, position, out Point2 coord) == false) return;
            if (_spawnGimbal.Coord == coord) return;

            bool inGimbal = _spawnGimbal.InGimbal(coord);
            _spawnGimbal.UpdateGimbal(coord);
            if (inGimbal) return;

            Aabb volume = _spawnGimbal.HorizonVolume(position);
            foreach (var area in region.IterateAreas(volume))
                if (area.SpawnMap != null)
                    area.PopulationArea?.UpdateSpawnMap(position);
        }

        public bool ViewedRegion(ulong regionId)
        {
            return PlayerConnection.WorldView.ContainsRegionInstanceId(regionId);
        }

=======
>>>>>>> eb40621b
        private class ScheduledHUDTutorialResetEvent : CallMethodEvent<Entity>
        {
            protected override CallbackDelegate GetCallback() => (t) => (t as Player).ResetHUDTutorial();
        }

        private class SwitchAvatarEvent : CallMethodEvent<Entity>
        {
            protected override CallbackDelegate GetCallback() => (t) => (t as Player).SwitchAvatar();
        }

        private struct TeleportData
        {
            public ulong RegionId { get; private set; }
            public Vector3 Position { get; private set; }
            public Orientation Orientation { get; private set; }

            public bool IsValid { get => RegionId != 0; }

            public void Set(ulong regionId, in Vector3 position, in Orientation orientation)
            {
                RegionId = regionId;
                Position = position;
                Orientation = orientation;
            }

            public void Clear()
            {
                RegionId = 0;
                Position = Vector3.Zero;
                Orientation = Orientation.Zero;
            }
        }
    }
}<|MERGE_RESOLUTION|>--- conflicted
+++ resolved
@@ -114,10 +114,7 @@
         public bool IsFullscreenMoviePlaying { get => Properties[PropertyEnum.FullScreenMoviePlaying]; }
         public bool IsOnLoadingScreen { get; private set; }
         public bool IsFullscreenObscured { get => IsFullscreenMoviePlaying || IsOnLoadingScreen; }
-<<<<<<< HEAD
-=======
-
->>>>>>> eb40621b
+
         // Network
         public PlayerConnection PlayerConnection { get; private set; }
         public AreaOfInterest AOI { get => PlayerConnection.AOI; }
@@ -136,10 +133,6 @@
         public Avatar SecondaryAvatar { get; private set; }
         public int CurrentAvatarCharacterLevel { get => PrimaryAvatar?.CharacterLevel ?? 0; }
         public GuildMembership GuildMembership { get; internal set; }
-<<<<<<< HEAD
-        public string Name { get; internal set; }
-=======
->>>>>>> eb40621b
         public PrototypeId ActiveChapter { get => Properties[PropertyEnum.ActiveMissionChapter]; }
         public PrototypeId Faction { get => Properties[PropertyEnum.Faction]; }
         public ulong DialogTargetId { get; private set; }
@@ -862,10 +855,7 @@
         /// Returns <see langword="true"/> if this <see cref="Player"/> has the specified badge.
         /// </summary>
         public bool HasBadge(AvailableBadges badge) => _badges.Contains(badge);
-<<<<<<< HEAD
-=======
-
->>>>>>> eb40621b
+
         public void AddTag(WorldEntity entity) => _tagEntities.Add(entity.Id);
         public void RemoveTag(WorldEntity entity) => _tagEntities.Remove(entity.Id);
 
@@ -909,11 +899,7 @@
 
         public void UnlockTeamUpAgent(PrototypeId teamUpRef)
         {
-<<<<<<< HEAD
-            if (IsTeamUpAgentUnlocked(teamUpRef) == false) return;
-=======
             if (IsTeamUpAgentUnlocked(teamUpRef)) return;
->>>>>>> eb40621b
 
             var manager = Game?.EntityManager;
             if (manager == null) return;
@@ -937,11 +923,6 @@
             teamUp.Properties[PropertyEnum.PowerProgressionVersion] = teamUp.GetLatestPowerProgressionVersion();
 
             SendNewTeamUpAcquired(teamUpRef);
-<<<<<<< HEAD
-
-            GetRegion()?.PlayerUnlockedTeamUpEvent.Invoke(new(this, teamUpRef));            
-=======
->>>>>>> eb40621b
         }
 
         public bool BeginSwitchAvatar(PrototypeId avatarProtoRef)
@@ -1137,10 +1118,7 @@
             if (movieProto.MovieType == MovieType.Cinematic)
             {
                 FullScreenMovieDequeued(movieRef);
-<<<<<<< HEAD
                 GetRegion()?.CinematicFinishedEvent.Invoke(new(this, movieRef));
-=======
->>>>>>> eb40621b
                 Properties.RemoveProperty(PropertyEnum.FullScreenMovieSession);
             }
         }
@@ -1322,7 +1300,6 @@
 
         #endregion
 
-<<<<<<< HEAD
         public override void Destroy()
         {
             var region = GetRegion();
@@ -1332,8 +1309,6 @@
             base.Destroy();
         }
 
-=======
->>>>>>> eb40621b
         public override void OnDeallocate()
         {
             MissionManager.Deallocate();
@@ -1361,14 +1336,8 @@
             var cellRef = CurrentAvatar.Cell.PrototypeDataRef;
             if (targetCellRef != cellRef) return false;
 
-<<<<<<< HEAD
             PlayKismetSeq(startTarget.IntroKismetSeq);
             return true;
-=======
-        public void PlayKismetSeq(PrototypeId kismetSeqRef)
-        {
-            SendPlayKismetSeq(kismetSeqRef);
->>>>>>> eb40621b
         }
 
         public void OnPlayKismetSeqDone(PrototypeId kismetSeqRef)
@@ -1510,11 +1479,7 @@
             var avatarProto = GameDatabase.GetPrototype<AvatarPrototype>(avatarRef);
             if (avatarProto == null) return AvatarUnlockType.None;
             AvatarUnlockType unlockType = (AvatarUnlockType)(int)Properties[PropertyEnum.AvatarUnlock, avatarRef];
-<<<<<<< HEAD
             if (unlockType == AvatarUnlockType.None && avatarProto.IsStarterAvatar) 
-=======
-            if (unlockType == AvatarUnlockType.None && avatarProto.IsStarterAvatar)
->>>>>>> eb40621b
                 return AvatarUnlockType.Starter;
             return unlockType;
         }
@@ -1532,10 +1497,7 @@
         public void SetActiveChapter(PrototypeId chapterRef)
         {
             Properties[PropertyEnum.ActiveMissionChapter] = chapterRef;
-<<<<<<< HEAD
             GetRegion()?.ActiveChapterChangedEvent.Invoke(new(this, chapterRef));
-=======
->>>>>>> eb40621b
         }
 
         public bool ChapterIsUnlocked(PrototypeId chapterRef)
@@ -1609,7 +1571,6 @@
             }
         }
 
-<<<<<<< HEAD
         public void PlayKismetSeq(PrototypeId kismetSeq)
         {
             var avatar = CurrentAvatar;
@@ -1635,8 +1596,6 @@
                 PlayKismetSeq(kismetSeq);
         }
 
-=======
->>>>>>> eb40621b
         #region SendMessage
 
         public void SendMessage(IMessage message) => PlayerConnection?.SendMessage(message);
@@ -1666,7 +1625,6 @@
             }
         }
 
-<<<<<<< HEAD
         public void SendMissionInteract(ulong targetId)
         {
             var avatar = CurrentAvatar;
@@ -1703,11 +1661,6 @@
         public void SendRegionRestrictedRosterUpdate(bool enabled)
         {
             var message = NetMessageRegionRestrictedRosterUpdate.CreateBuilder().SetEnabled(enabled).Build(); 
-=======
-        public void SendRegionRestrictedRosterUpdate(bool enabled)
-        {
-            var message = NetMessageRegionRestrictedRosterUpdate.CreateBuilder().SetEnabled(enabled).Build();
->>>>>>> eb40621b
             SendMessage(message);
         }
 
@@ -1836,11 +1789,7 @@
                 bool send = hudTutorialProto != null;
                 if (CurrentHUDTutorial != null)
                 {
-<<<<<<< HEAD
                     foreach(var entry in inventory)
-=======
-                    foreach (var entry in inventory)
->>>>>>> eb40621b
                     {
                         var avatar = manager.GetEntity<Avatar>(entry.Id);
                         avatar?.ResetTutorialProps();
@@ -1883,16 +1832,11 @@
 
         public void MissionInteractRelease(WorldEntity entity, PrototypeId missionRef)
         {
-<<<<<<< HEAD
             if (missionRef == PrototypeId.Invalid) return;                 
-=======
-            if (missionRef == PrototypeId.Invalid) return;
->>>>>>> eb40621b
             if (InterestedInEntity(entity, AOINetworkPolicyValues.AOIChannelOwner))
                 SendMessage(NetMessageMissionInteractRelease.DefaultInstance);
         }
 
-<<<<<<< HEAD
         public void RequestLegendaryMissionReroll()
         {
             var game = Game;
@@ -1937,8 +1881,6 @@
             return PlayerConnection.WorldView.ContainsRegionInstanceId(regionId);
         }
 
-=======
->>>>>>> eb40621b
         private class ScheduledHUDTutorialResetEvent : CallMethodEvent<Entity>
         {
             protected override CallbackDelegate GetCallback() => (t) => (t as Player).ResetHUDTutorial();
