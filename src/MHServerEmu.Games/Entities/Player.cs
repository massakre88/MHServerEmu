﻿using System.Text;
using Gazillion;
using Google.ProtocolBuffers;
using MHServerEmu.Core.Logging;
using MHServerEmu.Core.Serialization;
using MHServerEmu.Core.System.Time;
using MHServerEmu.Core.VectorMath;
using MHServerEmu.DatabaseAccess.Models;
using MHServerEmu.Games.Achievements;
using MHServerEmu.Games.Common;
using MHServerEmu.Games.Dialog;
using MHServerEmu.Games.Entities.Avatars;
using MHServerEmu.Games.Entities.Inventories;
using MHServerEmu.Games.Entities.Items;
using MHServerEmu.Games.Entities.Options;
using MHServerEmu.Games.Events;
using MHServerEmu.Games.Events.Templates;
using MHServerEmu.Games.GameData;
using MHServerEmu.Games.GameData.Prototypes;
using MHServerEmu.Games.Missions;
using MHServerEmu.Games.Navi;
using MHServerEmu.Games.Network;
using MHServerEmu.Games.Powers;
using MHServerEmu.Games.Properties;
using MHServerEmu.Games.Regions;
using MHServerEmu.Games.Regions.Maps;
using MHServerEmu.Games.Regions.MatchQueues;
using MHServerEmu.Games.Social.Communities;
using MHServerEmu.Games.Social.Guilds;

namespace MHServerEmu.Games.Entities
{
    // Avatar index for console versions that have local coop, mostly meaningless on PC.
    public enum PlayerAvatarIndex       
    {
        Primary,
        Secondary,
        Count
    }

    // NOTE: These badges and their descriptions are taken from an internal build dated June 2015 (most likely version 1.35).
    // They are not fully implemented and they may be outdated for our version 1.52.
    public enum AvailableBadges
    {
        CanGrantBadges = 1,         // User can grant badges to other users
        SiteCommands,               // User can run the site commands (player/regions lists, change to specific region etc)
        CanBroadcastChat,           // User can send a chat message to all players
        AllContentAccess,           // User has access to all content in the game
        CanLogInAsAnotherAccount,   // User has ability to log in as another account
        CanDisablePersistence,      // User has ability to play without saving
        PlaytestCommands,           // User can always use commands that are normally only available during a playtest (e.g. bug)
        CsrUser,                    // User can perform Customer Service Representative commands
        DangerousCheatAccess,       // User has access to some especially dangerous cheats
        NumberOfBadges
    }

    public class Player : Entity, IMissionManagerOwner
    {
        private static readonly Logger Logger = LogManager.CreateLogger();

<<<<<<< HEAD
        private readonly EventGroup _pendingEvents = new();
        private readonly EventPointer<SwitchAvatarEvent> _switchAvatarEvent = new();
        private readonly EventPointer<ScheduledHUDTutorialResetEvent> _hudTutorialResetEvent = new();

        private MissionManager _missionManager;
        private ReplicatedPropertyCollection _avatarProperties;
=======
        private MissionManager _missionManager = new();
        private ReplicatedPropertyCollection _avatarProperties = new();
>>>>>>> 9b1a6de7
        private ulong _shardId;
        private RepString _playerName = new();
        private ulong[] _consoleAccountIds = new ulong[(int)PlayerAvatarIndex.Count];
        private RepString _secondaryPlayerName = new();
        private MatchQueueStatus _matchQueueStatus = new();

        // NOTE: EmailVerified and AccountCreationTimestamp are set in NetMessageGiftingRestrictionsUpdate that
        // should be sent in the packet right after logging in. NetMessageGetCurrencyBalanceResponse should be
        // sent along with it.
        private bool _emailVerified;
        private TimeSpan _accountCreationTimestamp;     // UnixTime

        private RepULong _partyId;

        private ulong _guildId;
        private string _guildName;
        private GuildMembership _guildMembership;

        private Community _community;
        private List<PrototypeId> _unlockedInventoryList = new();
        private SortedSet<AvailableBadges> _badges = new();
        private HashSet<ulong> _tagEntities = new();
        private GameplayOptions _gameplayOptions = new();
        private AchievementState _achievementState = new();
        private Dictionary<PrototypeId, StashTabOptions> _stashTabOptionsDict = new();

        // TODO: Serialize on migration
        private Dictionary<ulong, MapDiscoveryData> _mapDiscoveryDict = new();

        private TeleportData _teleportData;

        // Accessors
        public MissionManager MissionManager { get => _missionManager; }
        public ulong ShardId { get => _shardId; }
        public MatchQueueStatus MatchQueueStatus { get => _matchQueueStatus; }
        public bool EmailVerified { get => _emailVerified; set => _emailVerified = value; }
        public TimeSpan AccountCreationTimestamp { get => _accountCreationTimestamp; set => _accountCreationTimestamp = value; }
        public override ulong PartyId { get => _partyId.Get(); }
        public Community Community { get => _community; }
        public GameplayOptions GameplayOptions { get => _gameplayOptions; }
        public AchievementState AchievementState { get => _achievementState; }

        public bool IsFullscreenMoviePlaying { get => Properties[PropertyEnum.FullScreenMoviePlaying]; }
        public bool IsOnLoadingScreen { get; private set; }
        public bool IsFullscreenObscured { get => IsFullscreenMoviePlaying || IsOnLoadingScreen; }
        // Network
        public PlayerConnection PlayerConnection { get; private set; }
        public AreaOfInterest AOI { get => PlayerConnection.AOI; }

        // Avatars
        public Avatar CurrentAvatar { get; private set; }
        public HUDTutorialPrototype CurrentHUDTutorial { get; private set; }

        // Console stuff - not implemented
        public bool IsConsolePlayer { get => false; }
        public bool IsConsoleUI { get => false; }
        public bool IsUsingUnifiedStash { get => IsConsolePlayer || IsConsoleUI; }
        public bool IsInParty { get; internal set; }
        public static bool IsPlayerTradeEnabled { get; internal set; }
        public Avatar PrimaryAvatar { get; private set; }
        public Avatar SecondaryAvatar { get; private set; }
        public int CurrentAvatarCharacterLevel { get => PrimaryAvatar?.CharacterLevel ?? 0; }
        public GuildMembership GuildMembership { get; internal set; }
        public string Name { get; internal set; }
        public PrototypeId ActiveChapter { get => Properties[PropertyEnum.ActiveMissionChapter]; }
        public PrototypeId Faction { get => Properties[PropertyEnum.Faction]; }

        public Player(Game game) : base(game)
        {
            _missionManager = new(Game, this);
            _gameplayOptions.SetOwner(this);
        }

        public override bool Initialize(EntitySettings settings)
        {
            base.Initialize(settings);

            PlayerConnection = settings.PlayerConnection;

            _shardId = 3;   // value from packet dumps

            Game.EntityManager.AddPlayer(this);
            _matchQueueStatus.SetOwner(this);

            _community = new(this);
            _community.Initialize();

            // Default loading screen before we start loading into a region
            QueueLoadingScreen(PrototypeId.Invalid);

            return true;
        }

        protected override void BindReplicatedFields()
        {
            base.BindReplicatedFields();

            _avatarProperties.Bind(this, AOINetworkPolicyValues.AOIChannelOwner);
            _playerName.Bind(this, AOINetworkPolicyValues.AOIChannelParty | AOINetworkPolicyValues.AOIChannelOwner);
            _partyId.Bind(this, AOINetworkPolicyValues.AOIChannelParty | AOINetworkPolicyValues.AOIChannelOwner);
        }

        protected override void UnbindReplicatedFields()
        {
            base.UnbindReplicatedFields();

            _avatarProperties.Unbind();
            _playerName.Unbind();
            _partyId.Unbind();
        }

        public override bool Serialize(Archive archive)
        {
            bool success = base.Serialize(archive);

            success &= Serializer.Transfer(archive, ref _missionManager);
            success &= Serializer.Transfer(archive, ref _avatarProperties);

            if (archive.IsTransient)
            {
                success &= Serializer.Transfer(archive, ref _shardId);
                success &= Serializer.Transfer(archive, ref _playerName);
                success &= Serializer.Transfer(archive, ref _consoleAccountIds[0]);
                success &= Serializer.Transfer(archive, ref _consoleAccountIds[1]);
                success &= Serializer.Transfer(archive, ref _secondaryPlayerName);
                success &= Serializer.Transfer(archive, ref _matchQueueStatus);
                success &= Serializer.Transfer(archive, ref _emailVerified);
                success &= Serializer.Transfer(archive, ref _accountCreationTimestamp);

                if (archive.IsReplication)
                {
                    success &= Serializer.Transfer(archive, ref _partyId);
                    success &= GuildMember.SerializeReplicationRuntimeInfo(archive, ref _guildId, ref _guildName, ref _guildMembership);

                    // There is a string here that is always empty and is immediately discarded after reading, purpose unknown
                    string emptyString = string.Empty;
                    success &= Serializer.Transfer(archive, ref emptyString);
                    if (emptyString != string.Empty) Logger.Warn($"Serialize(): emptyString is not empty!");
                }
            }

            bool hasCommunityData = archive.IsPersistent || archive.IsMigration ||
                (archive.IsReplication && archive.HasReplicationPolicy(AOINetworkPolicyValues.AOIChannelOwner));
            success &= Serializer.Transfer(archive, ref hasCommunityData);
            if (hasCommunityData)
                success &= Serializer.Transfer(archive, ref _community);

            // Unknown bool, always false
            bool unkBool = false;
            success &= Serializer.Transfer(archive, ref unkBool);
            if (unkBool) Logger.Warn($"Serialize(): unkBool is true!");

            success &= Serializer.Transfer(archive, ref _unlockedInventoryList);

            if (archive.IsMigration || (archive.IsReplication && archive.HasReplicationPolicy(AOINetworkPolicyValues.AOIChannelOwner)))
                success &= Serializer.Transfer(archive, ref _badges);

            success &= Serializer.Transfer(archive, ref _gameplayOptions);

            if (archive.IsMigration || (archive.IsReplication && archive.HasReplicationPolicy(AOINetworkPolicyValues.AOIChannelOwner)))
                success &= Serializer.Transfer(archive, ref _achievementState);

            success &= Serializer.Transfer(archive, ref _stashTabOptionsDict);

            return success;
        }

        /// <summary>
        /// Initializes this <see cref="Player"/> from data contained in the provided <see cref="DBAccount"/>.
        /// </summary>
        public void LoadFromDBAccount(DBAccount account)
        {
            // Adjust properties
            Properties[PropertyEnum.Currency, GameDatabase.CurrencyGlobalsPrototype.Credits] = account.Player.Credits;

            foreach (var accountAvatar in account.Avatars.Values)
            {
                var avatarPrototypeRef = (PrototypeId)accountAvatar.RawPrototype;

                // Set library costumes according to account data
                Properties[PropertyEnum.AvatarLibraryCostume, 0, avatarPrototypeRef] = (PrototypeId)accountAvatar.RawCostume;

                // Set avatar levels to 60
                // Note: setting this to above level 60 sets the prestige level as well
                Properties[PropertyEnum.AvatarLibraryLevel, 0, avatarPrototypeRef] = 60;

                // Unlock extra emotes
                Properties[PropertyEnum.AvatarEmoteUnlocked, avatarPrototypeRef, (PrototypeId)11651334702101696313] = true; // Powers/Emotes/EmoteCongrats.prototype
                Properties[PropertyEnum.AvatarEmoteUnlocked, avatarPrototypeRef, (PrototypeId)773103106671775187] = true;   // Powers/Emotes/EmoteDance.prototype
            }

            foreach (PrototypeId avatarRef in GameDatabase.DataDirectory.IteratePrototypesInHierarchy<AvatarPrototype>(PrototypeIterateFlags.NoAbstractApprovedOnly))
            {
                if (avatarRef == (PrototypeId)6044485448390219466) continue;   //zzzBrevikOLD.prototype
                Properties[PropertyEnum.AvatarUnlock, avatarRef] = (int)AvatarUnlockType.Type2;
            }

            foreach (PrototypeId waypointRef in GameDatabase.DataDirectory.IteratePrototypesInHierarchy<WaypointPrototype>(PrototypeIterateFlags.NoAbstract))
                Properties[PropertyEnum.Waypoint, waypointRef] = true;

            foreach (PrototypeId vendorRef in GameDatabase.DataDirectory.IteratePrototypesInHierarchy<VendorTypePrototype>(PrototypeIterateFlags.NoAbstract))
                Properties[PropertyEnum.VendorLevel, vendorRef] = 1;

            foreach (PrototypeId uiSystemLockRef in GameDatabase.DataDirectory.IteratePrototypesInHierarchy<UISystemLockPrototype>(PrototypeIterateFlags.NoAbstract))
                Properties[PropertyEnum.UISystemLock, uiSystemLockRef] = true;

            foreach (PrototypeId tutorialRef in GameDatabase.DataDirectory.IteratePrototypesInHierarchy<HUDTutorialPrototype>(PrototypeIterateFlags.NoAbstract))
                Properties[PropertyEnum.TutorialHasSeenTip, tutorialRef] = true;

            // TODO: Set this after creating all avatar entities via a NetMessageSetProperty in the same packet
            Properties[PropertyEnum.PlayerMaxAvatarLevel] = 60;

            // Complete all missions
            _missionManager.SetAvatar((PrototypeId)account.CurrentAvatar.RawPrototype);
            if (false) // Off completion
            foreach (PrototypeId missionRef in GameDatabase.DataDirectory.IteratePrototypesInHierarchy<MissionPrototype>(PrototypeIterateFlags.NoAbstractApprovedOnly))
            {
                var missionPrototype = GameDatabase.GetPrototype<MissionPrototype>(missionRef);
                if (_missionManager.ShouldCreateMission(missionPrototype))
                {
                    Mission mission = _missionManager.CreateMission(missionRef);
                    mission.SetState(MissionState.Completed);
                    mission.AddParticipant(this);
                    _missionManager.InsertMission(mission);
                }
            }

            // Set name
            _playerName.Set(account.PlayerName);    // NOTE: This is used for highlighting your name in leaderboards

            // Todo: send this separately in NetMessageGiftingRestrictionsUpdate on login
            Properties[PropertyEnum.LoginCount] = 1075;
            _emailVerified = true;
            _accountCreationTimestamp = Clock.DateTimeToUnixTime(new(2023, 07, 16, 1, 48, 0));   // First GitHub commit date

            #region Hardcoded social tab easter eggs
            _community.AddMember(1, "DavidBrevik", CircleId.__Friends);
            _community.ReceiveMemberBroadcast(CommunityMemberBroadcast.CreateBuilder().SetMemberPlayerDbId(1).SetIsOnline(1)
                .SetCurrentRegionRefId(12735255224807267622).SetCurrentDifficultyRefId((ulong)DifficultyTierPrototypeId.Normal)
                .AddSlots(CommunityMemberAvatarSlot.CreateBuilder().SetAvatarRefId(15769648016960461069).SetCostumeRefId(4881398219179434365).SetLevel(60).SetPrestigeLevel(6))
                .Build());

            _community.AddMember(2, "TonyStark", CircleId.__Friends);
            _community.ReceiveMemberBroadcast(CommunityMemberBroadcast.CreateBuilder().SetMemberPlayerDbId(2).SetIsOnline(1)
                .SetCurrentRegionRefId((ulong)RegionPrototypeId.NPEAvengersTowerHUBRegion).SetCurrentDifficultyRefId((ulong)DifficultyTierPrototypeId.Normal)
                .AddSlots(CommunityMemberAvatarSlot.CreateBuilder().SetAvatarRefId(421791326977791218).SetCostumeRefId(7150542631074405762).SetLevel(60).SetPrestigeLevel(5))
                .Build());

            _community.AddMember(3, "Doomsaw", CircleId.__Friends);
            _community.ReceiveMemberBroadcast(CommunityMemberBroadcast.CreateBuilder().SetMemberPlayerDbId(3).SetIsOnline(1)
                .AddSlots(CommunityMemberAvatarSlot.CreateBuilder().SetAvatarRefId(17750839636937086083).SetCostumeRefId(14098108758769669917).SetLevel(60).SetPrestigeLevel(6))
                .Build());

            _community.AddMember(4, "PizzaTime", CircleId.__Friends);
            _community.ReceiveMemberBroadcast(CommunityMemberBroadcast.CreateBuilder().SetMemberPlayerDbId(4).SetIsOnline(1)
                .AddSlots(CommunityMemberAvatarSlot.CreateBuilder().SetAvatarRefId(9378552423541970369).SetCostumeRefId(6454902525769881598).SetLevel(60).SetPrestigeLevel(5))
                .Build());

            _community.AddMember(5, "RogueServerEnjoyer", CircleId.__Friends);
            _community.ReceiveMemberBroadcast(CommunityMemberBroadcast.CreateBuilder().SetMemberPlayerDbId(5).SetIsOnline(1)
                .AddSlots(CommunityMemberAvatarSlot.CreateBuilder().SetAvatarRefId(1660250039076459846).SetCostumeRefId(9447440487974639491).SetLevel(60).SetPrestigeLevel(3))
                .Build());

            _community.AddMember(6, "WhiteQueenXOXO", CircleId.__Friends);
            _community.ReceiveMemberBroadcast(CommunityMemberBroadcast.CreateBuilder().SetMemberPlayerDbId(6).SetIsOnline(1)
                .AddSlots(CommunityMemberAvatarSlot.CreateBuilder().SetAvatarRefId(412966192105395660).SetCostumeRefId(12724924652099869123).SetLevel(60).SetPrestigeLevel(4))
                .Build());

            _community.AddMember(7, "AlexBond", CircleId.__Friends);
            _community.ReceiveMemberBroadcast(CommunityMemberBroadcast.CreateBuilder().SetMemberPlayerDbId(7).SetIsOnline(1)
                .AddSlots(CommunityMemberAvatarSlot.CreateBuilder().SetAvatarRefId(9255468350667101753).SetCostumeRefId(16813567318560086134).SetLevel(60).SetPrestigeLevel(2))
                .Build());

            _community.AddMember(8, "Crypto137", CircleId.__Friends);
            _community.ReceiveMemberBroadcast(CommunityMemberBroadcast.CreateBuilder().SetMemberPlayerDbId(8).SetIsOnline(1)
                .AddSlots(CommunityMemberAvatarSlot.CreateBuilder().SetAvatarRefId(421791326977791218).SetCostumeRefId(1195778722002966150).SetLevel(60).SetPrestigeLevel(2))
                .Build());

            _community.AddMember(9, "yn01", CircleId.__Friends);
            _community.ReceiveMemberBroadcast(CommunityMemberBroadcast.CreateBuilder().SetMemberPlayerDbId(9).SetIsOnline(1)
                .AddSlots(CommunityMemberAvatarSlot.CreateBuilder().SetAvatarRefId(12534955053251630387).SetCostumeRefId(14506515434462517197).SetLevel(60).SetPrestigeLevel(2))
                .Build());

            _community.AddMember(10, "Gazillion", CircleId.__Friends);
            _community.ReceiveMemberBroadcast(CommunityMemberBroadcast.CreateBuilder().SetMemberPlayerDbId(10).SetIsOnline(0).Build());

            _community.AddMember(11, "FriendlyLawyer", CircleId.__Nearby);
            _community.ReceiveMemberBroadcast(CommunityMemberBroadcast.CreateBuilder().SetMemberPlayerDbId(11).SetIsOnline(1)
                .AddSlots(CommunityMemberAvatarSlot.CreateBuilder().SetAvatarRefId(12394659164528645362).SetCostumeRefId(2844257346122946366).SetLevel(99).SetPrestigeLevel(1))
                .Build());
            #endregion

            // Initialize and unlock stash tabs
            OnEnterGameInitStashTabOptions();
            foreach (PrototypeId stashRef in GetStashInventoryProtoRefs(true, false))
                UnlockInventory(stashRef);

            // Add all badges to admin accounts
            if (account.UserLevel == AccountUserLevel.Admin)
            {
                for (var badge = AvailableBadges.CanGrantBadges; badge < AvailableBadges.NumberOfBadges; badge++)
                    AddBadge(badge);
            }

            _gameplayOptions.ResetToDefaults();
        }

        public void SaveToDBAccount(DBAccount account)
        {
            account.Player.RawAvatar = (long)CurrentAvatar.Prototype.DataRef;

            account.Player.Credits = Properties[PropertyEnum.Currency, GameDatabase.CurrencyGlobalsPrototype.Credits];

            foreach (Avatar avatar in new AvatarIterator(this))
            {
                DBAvatar dbAvatar = account.GetAvatar((long)avatar.PrototypeDataRef);
                dbAvatar.RawCostume = avatar.Properties[PropertyEnum.CostumeCurrent];

                // Encode key mapping
                using (Archive archive = new(ArchiveSerializeType.Database))
                {
                    avatar.CurrentAbilityKeyMapping.Serialize(archive);
                    dbAvatar.RawAbilityKeyMapping = archive.AccessAutoBuffer().ToArray();
                }
            }
        }

        public override void EnterGame(EntitySettings settings = null)
        {
            SendMessage(NetMessageMarkFirstGameFrame.CreateBuilder()
                .SetCurrentservergametime((ulong)Game.CurrentTime.TotalMilliseconds)
                .SetCurrentservergameid(Game.Id)
                .SetGamestarttime((ulong)Game.StartTime.TotalMilliseconds)
                .Build());

            SendMessage(NetMessageServerVersion.CreateBuilder().SetVersion(Game.Version).Build());
            SendMessage(Game.LiveTuningData.GetLiveTuningUpdate());

            SendMessage(NetMessageLocalPlayer.CreateBuilder()
                .SetLocalPlayerEntityId(Id)
                .SetGameOptions(Game.GameOptions)
                .Build());

            SendMessage(NetMessageReadyForTimeSync.DefaultInstance);

            // Enter game to become added to the AOI
            base.EnterGame(settings);
        }

        public override void ExitGame()
        {
            SendMessage(NetMessageBeginExitGame.DefaultInstance);
            AOI.SetRegion(0, true);

            base.ExitGame();
        }

        public Region GetRegion()
        {
            // This shouldn't need any null checks, at least for now
            return AOI.Region;
        }

        /// <summary>
        /// Returns the name of the player for the specified <see cref="PlayerAvatarIndex"/>.
        /// </summary>
        public string GetName(PlayerAvatarIndex avatarIndex = PlayerAvatarIndex.Primary)
        {
            if ((avatarIndex >= PlayerAvatarIndex.Primary && avatarIndex < PlayerAvatarIndex.Count) == false)
                Logger.Warn("GetName(): avatarIndex out of range");

            if (avatarIndex == PlayerAvatarIndex.Secondary)
                return _secondaryPlayerName.Get();

            return _playerName.Get();
        }

        /// <summary>
        /// Returns the console account id for the specified <see cref="PlayerAvatarIndex"/>.
        /// </summary>
        public ulong GetConsoleAccountId(PlayerAvatarIndex avatarIndex)
        {
            if ((avatarIndex >= PlayerAvatarIndex.Primary && avatarIndex < PlayerAvatarIndex.Count) == false)
                return 0;

            return _consoleAccountIds[(int)avatarIndex];
        }

        /// <summary>
        /// Returns <see langword="true"/> if the inventory with the specified <see cref="PrototypeId"/> is unlocked for this <see cref="Player"/>.
        /// </summary>
        public bool IsInventoryUnlocked(PrototypeId invProtoRef)
        {
            if (invProtoRef == PrototypeId.Invalid)
                return Logger.WarnReturn(false, $"IsInventoryUnlocked(): invProtoRef == PrototypeId.Invalid");

            return _unlockedInventoryList.Contains(invProtoRef);
        }

        /// <summary>
        /// Unlocks the inventory with the specified <see cref="PrototypeId"/> for this <see cref="Player"/>.
        /// </summary>
        public bool UnlockInventory(PrototypeId invProtoRef)
        {
            if (GetInventoryByRef(invProtoRef) != null)
                return Logger.WarnReturn(false, $"UnlockInventory(): {GameDatabase.GetFormattedPrototypeName(invProtoRef)} already exists");

            if (_unlockedInventoryList.Contains(invProtoRef))
                return Logger.WarnReturn(false, $"UnlockInventory(): {GameDatabase.GetFormattedPrototypeName(invProtoRef)} is already unlocked");

            _unlockedInventoryList.Add(invProtoRef);

            if (AddInventory(invProtoRef) == false || GetInventoryByRef(invProtoRef) == null)
                return Logger.WarnReturn(false, $"UnlockInventory(): Failed to add {GameDatabase.GetFormattedPrototypeName(invProtoRef)}");

            if (Inventory.IsPlayerStashInventory(invProtoRef))
                StashTabInsert(invProtoRef, 0);

            return true;
        }

        /// <summary>
        /// Returns <see cref="PrototypeId"/> values of all locked and/or unlocked stash tabs for this <see cref="Player"/>.
        /// </summary>
        public IEnumerable<PrototypeId> GetStashInventoryProtoRefs(bool getLocked, bool getUnlocked)
        {
            var playerProto = Prototype as PlayerPrototype;
            if (playerProto == null) yield break;
            if (playerProto.StashInventories == null) yield break;

            foreach (EntityInventoryAssignmentPrototype invAssignmentProto in playerProto.StashInventories)
            {
                if (invAssignmentProto.Inventory == PrototypeId.Invalid) continue;

                bool isLocked = GetInventoryByRef(invAssignmentProto.Inventory) == null;

                if (isLocked && getLocked || isLocked == false && getUnlocked)
                    yield return invAssignmentProto.Inventory;
            }
        }

        /// <summary>
        /// Updates <see cref="StashTabOptions"/> with the data from a <see cref="NetMessageStashTabOptions"/>.
        /// </summary>
        public bool UpdateStashTabOptions(NetMessageStashTabOptions optionsMessage)
        {
            PrototypeId inventoryRef = (PrototypeId)optionsMessage.InventoryRefId;

            if (Inventory.IsPlayerStashInventory(inventoryRef) == false)
                return Logger.WarnReturn(false, $"UpdateStashTabOptions(): {inventoryRef} is not a player stash ref");

            if (GetInventoryByRef(inventoryRef) == null)
                return Logger.WarnReturn(false, $"UpdateStashTabOptions(): Inventory {GameDatabase.GetFormattedPrototypeName(inventoryRef)} not found");

            if (_stashTabOptionsDict.TryGetValue(inventoryRef, out StashTabOptions options) == false)
            {
                options = new();
                _stashTabOptionsDict.Add(inventoryRef, options);
            }

            // Stash tab names can be up to 30 characters long
            if (optionsMessage.HasDisplayName)
                options.DisplayName = optionsMessage.DisplayName.Substring(0, 30);

            if (optionsMessage.HasIconPathAssetId)
                options.IconPathAssetId = (AssetId)optionsMessage.IconPathAssetId;

            if (optionsMessage.HasColor)
                options.Color = (StashTabColor)optionsMessage.Color;

            return true;
        }

        /// <summary>
        /// Inserts the stash tab with the specified <see cref="PrototypeId"/> into the specified position.
        /// </summary>
        public bool StashTabInsert(PrototypeId insertedStashRef, int newSortOrder)
        {
            if (newSortOrder < 0)
                return Logger.WarnReturn(false, $"StashTabInsert(): Invalid newSortOrder {newSortOrder}");

            if (insertedStashRef == PrototypeId.Invalid)
                return Logger.WarnReturn(false, $"StashTabInsert(): Invalid insertedStashRef {insertedStashRef}");

            if (Inventory.IsPlayerStashInventory(insertedStashRef) == false)
                return Logger.WarnReturn(false, $"StashTabInsert(): insertedStashRef {insertedStashRef} is not a player stash ref");

            if (GetInventoryByRef(insertedStashRef) == null)
                return Logger.WarnReturn(false, $"StashTabInsert(): Inventory {GameDatabase.GetFormattedPrototypeName(insertedStashRef)} not found");

            // Get options for the tab we need to insert
            if (_stashTabOptionsDict.TryGetValue(insertedStashRef, out StashTabOptions options))
            {
                // Only new tabs are allowed to be in the same location
                if (options.SortOrder == newSortOrder)
                    return Logger.WarnReturn(false, "StashTabInsert(): Inserting an existing tab at the same location");
            }
            else
            {
                // Create options of the tab if there are none yet
                options = new();
                _stashTabOptionsDict.Add(insertedStashRef, options);
            }

            // No need to sort if only have a single tab
            if (_stashTabOptionsDict.Count == 1)
                return true;

            // Assign the new sort order to the tab
            int oldSortOrder = options.SortOrder;
            options.SortOrder = newSortOrder;

            // Rearrange other tabs
            int sortIncrement, sortStart, sortFinish;

            if (oldSortOrder < newSortOrder)
            {
                // If the sort order is increasing we need to shift back everything in between
                sortIncrement = -1;
                sortStart = oldSortOrder;
                sortFinish = newSortOrder;
            }
            else
            {
                // If the sort order is decreasing we need to shift forward everything in between
                sortIncrement = 1;
                sortStart = newSortOrder;
                sortFinish = oldSortOrder;
            }

            // Fall back in case our sort order overflows for some reason
            SortedList<int, PrototypeId> sortedTabs = new();
            bool orderOverflow = false;

            // Update sort order for all tabs
            foreach (var kvp in _stashTabOptionsDict)
            {
                PrototypeId sortRef = kvp.Key;
                StashTabOptions sortOptions = kvp.Value;

                if (sortRef != insertedStashRef)
                {
                    // Move the tab if:
                    // 1. We are adding a new tab and everything needs to be shifted
                    // 2. We are within our sort range
                    bool isNew = oldSortOrder == newSortOrder && sortOptions.SortOrder >= newSortOrder;
                    bool isWithinSortRange = sortOptions.SortOrder >= sortStart && sortOptions.SortOrder <= sortFinish;

                    if (isNew || isWithinSortRange)
                        sortOptions.SortOrder += sortIncrement;
                }

                // Make sure our sort order does not exceed the amount of stored stash tab options
                sortedTabs[sortOptions.SortOrder] = sortRef;
                if (sortOptions.SortOrder >= _stashTabOptionsDict.Count)
                    orderOverflow = true;
            }

            // Reorder if our sort order overflows
            if (orderOverflow)
            {
                Logger.Warn($"StashTabInsert(): Sort order overflow, reordering");
                int fixedOrder = 0;
                foreach (var kvp in sortedTabs)
                {
                    _stashTabOptionsDict[kvp.Value].SortOrder = fixedOrder;
                    fixedOrder++;
                }
            }

            return true;
        }

        public bool RevealInventory(PrototypeId inventoryProtoRef)
        {
            // Validate inventory prototype
            var inventoryPrototype = GameDatabase.GetPrototype<InventoryPrototype>(inventoryProtoRef);
            if (inventoryPrototype == null) return Logger.WarnReturn(false, "RevealInventory(): inventoryPrototype == null");

            // Skip reveal if this inventory does not require flagged visibility
            if (inventoryPrototype.InventoryRequiresFlaggedVisibility() == false)
                return true;

            // Validate inventory
            Inventory inventory = GetInventoryByRef(inventoryPrototype.DataRef);
            if (inventory == null) return Logger.WarnReturn(false, "RevealInventory(): inventory == null");

            // Skip reveal if already visible
            if (inventory.VisibleToOwner) return true;

            // Enable visibility
            inventory.VisibleToOwner = true;

            // Update interest for all contained entities
            foreach (var entry in inventory)
            {
                var entity = Game.EntityManager.GetEntity<Entity>(entry.Id);
                if (entity == null)
                {
                    Logger.Warn("RevealInventory(): entity == null");
                    continue;
                }

                AOI.ConsiderEntity(entity);
            }

            return true;
        }

        public override void OnOtherEntityAddedToMyInventory(Entity entity, InventoryLocation invLoc, bool unpackedArchivedEntity)
        {
            base.OnOtherEntityAddedToMyInventory(entity, invLoc, unpackedArchivedEntity);

            if (entity is Avatar avatar)
            {
                avatar.SetPlayer(this);

                if (invLoc.InventoryConvenienceLabel == InventoryConvenienceLabel.AvatarInPlay && invLoc.Slot == 0)
                    CurrentAvatar = avatar;
            }
        }

        public void OnChangeActiveAvatar(int avatarIndex, ulong lastCurrentAvatarId)
        {
            // TODO: Apply and remove avatar properties stored in the player

            SendMessage(NetMessageCurrentAvatarChanged.CreateBuilder()
                .SetAvatarIndex(avatarIndex)
                .SetLastCurrentEntityId(lastCurrentAvatarId)
                .Build());
        }

        public bool TrashItem(Item item)
        {
            // See CPlayer::RequestItemTrash for reference

            // Make sure this player is allowed to destroy this item
            if (item.PlayerCanDestroy(this) == false)
                return false;

            Avatar avatar = CurrentAvatar;

            // Make sure there is an avatar in the world
            if (avatar.IsInWorld == false)
                return false;

            // Destroy the item if it cannot be dropped
            if (item.WouldBeDestroyedOnDrop)
            {
                item.Destroy();
                return true;
            }

            // Drop item to the ground
            Region region = avatar.Region;

            // Find a position to drop
            if (region.ChooseRandomPositionNearPoint(avatar.Bounds, PathFlags.Walk, PositionCheckFlags.CanBeBlockedEntity,
                BlockingCheckFlags.CheckSpawns, 50f, 100f, out Vector3 dropPosition) == false)
            {
                // Fall back to avatar position if didn't find a free spot
                dropPosition = avatar.RegionLocation.Position;

                // Make sure we don't drop it somewhere where it can't be picked up (e.g. if the avatar is flying above something)
                if (region.NaviMesh.Contains(dropPosition, item.Bounds.Radius, new DefaultContainsPathFlagsCheck(PathFlags.Walk)) == false)
                    return false;
            }

            // Remove the item from its inventory (no going back now)
            item.ChangeInventoryLocation(null);

            // Drop it
            EntitySettings settings = new();
            settings.OptionFlags |= EntitySettingsOptionFlags.IsNewOnServer;
            settings.SourceEntityId = avatar.Id;
            settings.SourcePosition = avatar.RegionLocation.Position;

            if (item.EnterWorld(region, dropPosition, Orientation.Zero, settings) == false)
            {
                item.Destroy();     // We have to destroy this item because it's no longer in player's inventory
                return Logger.WarnReturn(false, $"TrashItem(): Item {item} failed to enter world");
            }

            // Reapply lifespan
            TimeSpan expirationTime = item.GetExpirationTime();
            item.ResetLifespan(expirationTime);

            return true;
        }

        protected override bool InitInventories(bool populateInventories)
        {
            bool success = base.InitInventories(populateInventories);

            PlayerPrototype playerProto = Prototype as PlayerPrototype;
            if (playerProto == null) return Logger.WarnReturn(false, "InitInventories(): playerProto == null");

            foreach (EntityInventoryAssignmentPrototype invEntryProto in playerProto.StashInventories)
            {
                var stashInvProto = invEntryProto.Inventory.As<PlayerStashInventoryPrototype>();
                if (stashInvProto == null)
                {
                    Logger.Warn("InitInventories(): stashInvProto == null");
                    continue;
                }

                if (stashInvProto.IsPlayerStashInventory && IsUsingUnifiedStash == false && stashInvProto.ConvenienceLabel == InventoryConvenienceLabel.UnifiedStash)
                    continue;

                if (stashInvProto.LockedByDefault == false)
                {
                    if (AddInventory(invEntryProto.Inventory) == false)
                    {
                        Logger.Warn($"InitInventories(): Failed to add inventory, invProtoRef={GameDatabase.GetPrototypeName(invEntryProto.Inventory)}");
                        success = false;
                    }
                }
            }

            return success;
        }

        /// <summary>
        /// Add the specified badge to this <see cref="Player"/>. Returns <see langword="true"/> if successful.
        /// </summary>
        public bool AddBadge(AvailableBadges badge) => _badges.Add(badge);

        /// <summary>
        /// Removes the specified badge from this <see cref="Player"/>. Returns <see langword="true"/> if successful.
        /// </summary>
        public bool RemoveBadge(AvailableBadges badge) => _badges.Remove(badge);

        /// <summary>
        /// Returns <see langword="true"/> if this <see cref="Player"/> has the specified badge.
        /// </summary>
        public bool HasBadge(AvailableBadges badge) => _badges.Contains(badge);
        public void AddTag(WorldEntity entity) => _tagEntities.Add(entity.Id);
        public void RemoveTag(WorldEntity entity) => _tagEntities.Remove(entity.Id);

        #region Avatar and Team-Up Management

        public Avatar GetAvatar(PrototypeId avatarProtoRef, AvatarMode avatarMode = AvatarMode.Normal)
        {
            if (avatarProtoRef == PrototypeId.Invalid) return Logger.WarnReturn<Avatar>(null, "GetAvatar(): avatarProtoRef == PrototypeId.Invalid");

            AvatarIterator iterator = new(this, AvatarIteratorMode.IncludeArchived, avatarProtoRef);

            return iterator.FirstOrDefault();
        }

        public Avatar GetActiveAvatarById(ulong avatarEntityId)
        {
            // TODO: Secondary avatar for consoles?
            return (CurrentAvatar.Id == avatarEntityId) ? CurrentAvatar : null;
        }

        public Avatar GetActiveAvatarByIndex(int index)
        {
            // TODO: Secondary avatar for consoles?
            return (index == 0) ? CurrentAvatar : null;
        }

        public Agent GetTeamUpAgent(PrototypeId teamUpProtoRef)
        {
            if (teamUpProtoRef == PrototypeId.Invalid) return Logger.WarnReturn<Agent>(null, "GetTeamUpAgent(): teamUpProtoRef == PrototypeId.Invalid");

            Inventory teamUpInv = GetInventory(InventoryConvenienceLabel.TeamUpLibrary);
            if (teamUpInv == null) return Logger.WarnReturn<Agent>(null, "GetTeamUpAgent(): teamUpInv == null");

            return teamUpInv.GetMatchingEntity(teamUpProtoRef) as Agent;
        }

        public bool IsTeamUpAgentUnlocked(PrototypeId teamUpPrototype)
        {
            return GetTeamUpAgent(teamUpPrototype) != null;
        }

        public bool BeginSwitchAvatar(PrototypeId avatarProtoRef)
        {
            Power avatarSwapChannel = CurrentAvatar.GetPower(GameDatabase.GlobalsPrototype.AvatarSwapChannelPower);
            if (avatarSwapChannel == null) return Logger.WarnReturn(false, "BeginSwitchAvatar(): avatarSwapChannel == null");

            PowerActivationSettings settings = new(CurrentAvatar.Id, CurrentAvatar.RegionLocation.Position, CurrentAvatar.RegionLocation.Position);
            settings.Flags = PowerActivationSettingsFlags.NotifyOwner;
            CurrentAvatar.ActivatePower(avatarSwapChannel.PrototypeDataRef, ref settings);

            Properties.RemovePropertyRange(PropertyEnum.AvatarSwitchPending);
            Properties[PropertyEnum.AvatarSwitchPending, avatarProtoRef] = true;

            return true;
        }

        public bool SwitchAvatar()
        {
            // Retrieve pending avatar proto ref recorded in properties
            PrototypeId avatarProtoRef = PrototypeId.Invalid;

            foreach (var kvp in Properties.IteratePropertyRange(PropertyEnum.AvatarSwitchPending))
            {
                Property.FromParam(kvp.Key, 0, out avatarProtoRef);
                break;
            }

            if (avatarProtoRef == PrototypeId.Invalid) return Logger.WarnReturn(false, "SwitchAvatar(): Failed to find pending avatar switch");
            Properties.RemovePropertyRange(PropertyEnum.AvatarSwitchPending);

            // Get information about the previous avatar
            ulong lastCurrentAvatarId = CurrentAvatar != null ? CurrentAvatar.Id : InvalidId;
            ulong prevRegionId = CurrentAvatar.RegionLocation.RegionId;
            Vector3 prevPosition = CurrentAvatar.RegionLocation.Position;
            Orientation prevOrientation = CurrentAvatar.RegionLocation.Orientation;

            // Do the switch
            Inventory avatarLibrary = GetInventory(InventoryConvenienceLabel.AvatarLibrary);
            Inventory avatarInPlay = GetInventory(InventoryConvenienceLabel.AvatarInPlay);

            if (avatarLibrary.GetMatchingEntity(avatarProtoRef) is not Avatar avatar)
                return Logger.WarnReturn(false, $"SwitchAvatar(): Failed to find avatar entity for avatarProtoRef {GameDatabase.GetPrototypeName(avatarProtoRef)}");

            InventoryResult result = avatar.ChangeInventoryLocation(avatarInPlay, 0);

            if (result != InventoryResult.Success)
                return Logger.WarnReturn(false, $"SwitchAvatar(): Failed to change library avatar's inventory location ({result})");

            EnableCurrentAvatar(true, lastCurrentAvatarId, prevRegionId, prevPosition, prevOrientation);

            GetRegion()?.PlayerSwitchedToAvatarEvent.Invoke(new(this, avatarProtoRef));

            return true;
        }

        public bool EnableCurrentAvatar(bool withSwapInPower, ulong lastCurrentAvatarId, ulong regionId, in Vector3 position, in Orientation orientation)
        {
            // TODO: Use this for teleportation within region as well

            if (CurrentAvatar == null)
                return Logger.WarnReturn(false, "EnableCurrentAvatar(): CurrentAvatar == null");

            if (CurrentAvatar.IsInWorld)
                return Logger.WarnReturn(false, "EnableCurrentAvatar(): Current avatar is already active");

            Region region = Game.RegionManager.GetRegion(regionId);
            if (region == null)
                return Logger.WarnReturn(false, "EnableCurrentAvtar(): region == null");

            Logger.Info($"EnableCurrentAvatar(): {CurrentAvatar} entering world");

            // Disable initial visibility and schedule swap-in power if requested
            EntitySettings settings = null;
            if (withSwapInPower)
            {
                settings = new() { OptionFlags = EntitySettingsOptionFlags.IsClientEntityHidden };
                CurrentAvatar.ScheduleSwapInPower();
            }

            // Add new avatar to the world
            if (CurrentAvatar.EnterWorld(region, CurrentAvatar.FloorToCenter(position), orientation, settings) == false)
                return false;

            OnChangeActiveAvatar(0, lastCurrentAvatarId);
            return true;
        }

        #endregion

        #region Loading and Teleports

        public void OnFullscreenMovieStarted(PrototypeId movieRef)
        {
            Logger.Trace($"FullscreenMovieStarted {GameDatabase.GetFormattedPrototypeName(movieRef)} for {Name}");
        }

        public void OnFullscreenMovieFinished(PrototypeId movieRef, bool userCancelled, uint syncRequestId)
        {
            // TODO syncRequestId ?

            var movieProto = GameDatabase.GetPrototype<FullscreenMoviePrototype>(movieRef);
            if (movieProto == null) return;

            if (movieProto.MovieType == MovieType.Cinematic)
            {
                FullScreenMovieDequeued(movieRef);
                GetRegion()?.CinematicFinishedEvent.Invoke(new(this, movieRef));                
            }
        }

        private void FullScreenMovieDequeued(PrototypeId movieRef)
        {
            var propId = new PropertyId(PropertyEnum.FullScreenMovieQueued, movieRef);
            Properties.RemoveProperty(propId);
            if (Properties.HasProperty(PropertyEnum.FullScreenMovieQueued))
                Properties.RemoveProperty(PropertyEnum.FullScreenMoviePlaying);
        }

        public void QueueFullscreenMovie(PrototypeId movieRef)
        {
            var movieProto = GameDatabase.GetPrototype<FullscreenMoviePrototype>(movieRef);
            if (movieProto == null) return;

            if (movieProto.MovieType == MovieType.Cinematic)
                FullScreenMovieQueued(movieRef);

            SendMessage(NetMessageQueueFullscreenMovie.CreateBuilder()
                .SetMoviePrototypeId((ulong)movieRef)
                .Build());
        }

        private void FullScreenMovieQueued(PrototypeId movieRef)
        {
            Properties[PropertyEnum.FullScreenMovieQueued, movieRef] = true;
            Properties[PropertyEnum.FullScreenMoviePlaying] = true;
        }

        public void QueueLoadingScreen(PrototypeId regionProtoRef)
        {
            IsOnLoadingScreen = true;

            SendMessage(NetMessageQueueLoadingScreen.CreateBuilder()
                .SetRegionPrototypeId((ulong)regionProtoRef)
                .Build());
        }

        public void QueueLoadingScreen(ulong regionId)
        {
            Region region = Game.RegionManager.GetRegion(regionId);
            PrototypeId regionProtoRef = region != null ? region.PrototypeDataRef : PrototypeId.Invalid;
            QueueLoadingScreen(regionProtoRef);
        }

        public void DequeueLoadingScreen()
        {
            SendMessage(NetMessageDequeueLoadingScreen.DefaultInstance);
        }

        public void OnLoadingScreenFinished()
        {
            IsOnLoadingScreen = false;
        }

        public void BeginTeleport(ulong regionId, in Vector3 position, in Orientation orientation)
        {
            _teleportData.Set(regionId, position, orientation);
            QueueLoadingScreen(regionId);
        }

        public void OnCellLoaded(uint cellId, ulong regionId)
        {
            AOI.OnCellLoaded(cellId, regionId);
            int numLoaded = AOI.GetLoadedCellCount();

            Logger.Trace($"Player {this} loaded cell id={cellId} in region id=0x{regionId:X} ({numLoaded}/{AOI.TrackedCellCount})");

            if (_teleportData.IsValid && numLoaded == AOI.TrackedCellCount)
                FinishTeleport();
        }

        private bool FinishTeleport()
        {
            if (_teleportData.IsValid == false) return Logger.WarnReturn(false, "FinishTeleport(): No valid teleport data");

            EnableCurrentAvatar(false, CurrentAvatar.Id, _teleportData.RegionId, _teleportData.Position, _teleportData.Orientation);
            _teleportData.Clear();
            DequeueLoadingScreen();
            TryPlayIntroKismetSeqForRegion(CurrentAvatar.RegionLocation.RegionId);

            return true;
        }

        #endregion

        #region Discovery

        public MapDiscoveryData GetMapDiscoveryData(ulong regionId)
        {
            Region region = Game.RegionManager.GetRegion(regionId);
            if (region == null) return Logger.WarnReturn<MapDiscoveryData>(null, "GetMapDiscoveryData(): region == null");

            if (_mapDiscoveryDict.TryGetValue(regionId, out MapDiscoveryData mapDiscoveryData) == false)
            {
                mapDiscoveryData = new(region);
                _mapDiscoveryDict.Add(regionId, mapDiscoveryData);
            }

            return mapDiscoveryData;
        }

        public MapDiscoveryData GetMapDiscoveryDataForEntity(WorldEntity worldEntity)
        {
            Region region = worldEntity?.Region;
            if (region == null) return null;
            return GetMapDiscoveryData(region.Id);
        }

        public bool DiscoverEntity(WorldEntity worldEntity, bool updateInterest)
        {
            MapDiscoveryData mapDiscoveryData = GetMapDiscoveryDataForEntity(worldEntity);
            if (mapDiscoveryData == null) return Logger.WarnReturn(false, "DiscoverEntity(): mapDiscoveryData == null");

            if (mapDiscoveryData.DiscoverEntity(worldEntity) == false)
                return false;

            if (updateInterest)
                AOI.ConsiderEntity(worldEntity);

            return true;
        }

        public bool UndiscoverEntity(WorldEntity worldEntity, bool updateInterest)
        {
            MapDiscoveryData mapDiscoveryData = GetMapDiscoveryDataForEntity(worldEntity);
            if (mapDiscoveryData == null) return Logger.WarnReturn(false, "UndiscoverEntity(): mapDiscoveryData == null");

            if (mapDiscoveryData.UndiscoverEntity(worldEntity) == false)
                return false;

            if (updateInterest)
                AOI.ConsiderEntity(worldEntity);

            return true;
        }

        public bool IsEntityDiscovered(WorldEntity worldEntity)
        {
            MapDiscoveryData mapDiscoveryData = GetMapDiscoveryDataForEntity(worldEntity);
            return mapDiscoveryData != null && mapDiscoveryData.IsEntityDiscovered(worldEntity);
        }

        public bool SendMiniMapUpdate()
        {
            Logger.Trace($"SendMiniMapUpdate(): {this}");

            Region region = GetRegion();
            if (region == null) return Logger.WarnReturn(false, "SendMiniMapUpdate(): region == null");

            MapDiscoveryData mapDiscoveryData = GetMapDiscoveryData(region.Id);
            if (mapDiscoveryData == null) return Logger.WarnReturn(false, "SendMiniMapUpdate(): mapDiscoveryData == null");

            LowResMap lowResMap = mapDiscoveryData.LowResMap;
            if (lowResMap == null) return Logger.WarnReturn(false, "SendMiniMapUpdate(): lowResMap == null");

            SendMessage(ArchiveMessageBuilder.BuildUpdateMiniMapMessage(lowResMap));
            return true;
        }

        #endregion

        public void SendMessage(IMessage message) => PlayerConnection?.SendMessage(message);

        public override void OnDeallocate()
        {
            Game.EntityManager.RemovePlayer(this);
            base.OnDeallocate();
        }

        public bool TryPlayIntroKismetSeqForRegion(ulong regionId)
        {
            // TODO/REMOVEME: Remove this when we have working Kismet sequence triggers
            Region region = Game.RegionManager.GetRegion(regionId);
            if (region == null) return Logger.WarnReturn(false, "TryPlayIntroKismetSeqForRegion(): region == null");

            KismetSeqPrototypeId kismetSeqRef = (RegionPrototypeId)region.PrototypeDataRef switch
            {
                RegionPrototypeId.NPERaftRegion             => KismetSeqPrototypeId.RaftHeliPadQuinJetLandingStart,
                RegionPrototypeId.TimesSquareTutorialRegion => KismetSeqPrototypeId.Times01CaptainAmericaLanding,
                RegionPrototypeId.TutorialBankRegion        => KismetSeqPrototypeId.BlackCatEntrance,
                _ => 0
            };

            if (kismetSeqRef == 0)
                return false;

            PlayKismetSeq((PrototypeId)kismetSeqRef);
            return true;
        }

        public void PlayKismetSeq(PrototypeId kismetSeqRef)
        {
            SendMessage(NetMessagePlayKismetSeq.CreateBuilder()
                .SetKismetSeqPrototypeId((ulong)kismetSeqRef)
                .Build());
        }

        public void OnPlayKismetSeqDone(PrototypeId kismetSeqPrototypeId)
        {
            if (kismetSeqPrototypeId == PrototypeId.Invalid) return;

            if ((KismetSeqPrototypeId)kismetSeqPrototypeId == KismetSeqPrototypeId.RaftHeliPadQuinJetLandingStart)
            {
                // TODO trigger by hotspot
                KismetSeqPrototypeId kismetSeqRef = KismetSeqPrototypeId.RaftHeliPadQuinJetDustoff;
                SendMessage(NetMessagePlayKismetSeq.CreateBuilder().SetKismetSeqPrototypeId((ulong)kismetSeqRef).Build());
            }
            else if ((KismetSeqPrototypeId)kismetSeqPrototypeId == KismetSeqPrototypeId.OpDailyBugleVultureKismet)
            {
                // TODO trigger by MissionManager
                foreach (var entity in CurrentAvatar.RegionLocation.Cell.Entities)
                    if ((KismetBosses)entity.PrototypeDataRef == KismetBosses.EGD15GVulture)
                        entity.Properties[PropertyEnum.Visible] = true;
            }
            else if ((KismetSeqPrototypeId)kismetSeqPrototypeId == KismetSeqPrototypeId.SinisterEntrance)
            {
                // TODO trigger by MissionManager
                foreach (var entity in CurrentAvatar.RegionLocation.Cell.Entities)
                    if ((KismetBosses)entity.PrototypeDataRef == KismetBosses.MrSinisterCH7)
                        entity.Properties[PropertyEnum.Visible] = true;
            }
        }

        public override string ToString()
        {
            return $"{base.ToString()}, dbGuid=0x{DatabaseUniqueId:X}";
        }

        protected override void BuildString(StringBuilder sb)
        {
            base.BuildString(sb);

            sb.AppendLine($"{nameof(_missionManager)}: {_missionManager}");
            sb.AppendLine($"{nameof(_avatarProperties)}: {_avatarProperties}");
            sb.AppendLine($"{nameof(_shardId)}: {_shardId}");
            sb.AppendLine($"{nameof(_playerName)}: {_playerName}");
            sb.AppendLine($"{nameof(_consoleAccountIds)}[0]: {_consoleAccountIds[0]}");
            sb.AppendLine($"{nameof(_consoleAccountIds)}[1]: {_consoleAccountIds[1]}");
            sb.AppendLine($"{nameof(_secondaryPlayerName)}: {_secondaryPlayerName}");
            sb.AppendLine($"{nameof(_matchQueueStatus)}: {_matchQueueStatus}");
            sb.AppendLine($"{nameof(_emailVerified)}: {_emailVerified}");
            sb.AppendLine($"{nameof(_accountCreationTimestamp)}: {Clock.UnixTimeToDateTime(_accountCreationTimestamp)}");
            sb.AppendLine($"{nameof(_partyId)}: {_partyId}");

            if (_guildId != GuildMember.InvalidGuildId)
            {
                sb.AppendLine($"{nameof(_guildId)}: {_guildId}");
                sb.AppendLine($"{nameof(_guildName)}: {_guildName}");
                sb.AppendLine($"{nameof(_guildMembership)}: {_guildMembership}");
            }

            sb.AppendLine($"{nameof(_community)}: {_community}");

            for (int i = 0; i < _unlockedInventoryList.Count; i++)
                sb.AppendLine($"{nameof(_unlockedInventoryList)}[{i}]: {GameDatabase.GetPrototypeName(_unlockedInventoryList[i])}");

            if (_badges.Any())
            {
                sb.Append($"{nameof(_badges)}: ");
                foreach (AvailableBadges badge in _badges)
                    sb.Append(badge.ToString()).Append(' ');
                sb.AppendLine();
            }

            sb.AppendLine($"{nameof(_gameplayOptions)}: {_gameplayOptions}");
            sb.AppendLine($"{nameof(_achievementState)}: {_achievementState}");

            foreach (var kvp in _stashTabOptionsDict)
                sb.AppendLine($"{nameof(_stashTabOptionsDict)}[{GameDatabase.GetFormattedPrototypeName(kvp.Key)}]: {kvp.Value}");
        }

        /// <summary>
        /// Initializes <see cref="StashTabOptions"/> for any stash tabs that are unlocked but don't have any options yet.
        /// </summary>
        private void OnEnterGameInitStashTabOptions()
        {
            foreach (PrototypeId stashRef in GetStashInventoryProtoRefs(false, true))
            {
                if (_stashTabOptionsDict.ContainsKey(stashRef) == false)
                    StashTabInsert(stashRef, 0);
            }
        }

        public bool IsTargetable(AlliancePrototype allianceProto)
        {
            Avatar avatar = PrimaryAvatar ?? SecondaryAvatar;
            if (avatar != null && allianceProto != null && allianceProto.IsFriendlyTo(avatar.Alliance)) return true;
            if (IsFullscreenObscured) return false;
            if (Properties[PropertyEnum.GracePeriod]) return false;
            return true;
        }

        public WorldEntity GetDialogTarget(bool validateTarget = false)
        {
            throw new NotImplementedException();
        }

        public bool CanAcquireCurrencyItem(WorldEntity localInteractee)
        {
            throw new NotImplementedException();
        }

        public bool HasAvatarFullyUnlocked(PrototypeId avatarRef)
        {
            AvatarUnlockType unlockType = GetAvatarUnlockType(avatarRef);
            return unlockType != AvatarUnlockType.None && unlockType != AvatarUnlockType.Starter;
        }

        public AvatarUnlockType GetAvatarUnlockType(PrototypeId avatarRef)
        {
            var avatarProto = GameDatabase.GetPrototype<AvatarPrototype>(avatarRef);
            if (avatarProto == null) return AvatarUnlockType.None;
            AvatarUnlockType unlockType = (AvatarUnlockType)(int)Properties[PropertyEnum.AvatarUnlock, avatarRef];
            if (unlockType == AvatarUnlockType.None && avatarProto.IsStarterAvatar) 
                return AvatarUnlockType.Starter;
            return unlockType;
        }

        public int GetCharacterLevelForAvatar(PrototypeId avatarRef, AvatarMode avatarMode)
        {
            int levelCap = Avatar.GetAvatarLevelCap();
            if (levelCap <= 0) return 0;
            int level = Properties[PropertyEnum.AvatarLibraryLevel, (int)avatarMode, avatarRef];
            if (level <= 0) return 0;
            level %= levelCap;
            return level == 0 ? levelCap : level;
        }

        public bool ChapterIsUnlocked(PrototypeId chapterRef)
        {
            var avatar = CurrentAvatar;
            if (avatar == null) return false;
            return avatar.Properties[PropertyEnum.ChapterUnlocked, chapterRef];
        }

        public void UnlockChapter(PrototypeId chapterRef)
        {
            var avatar = CurrentAvatar;
            if (avatar == null) return;
            avatar.Properties[PropertyEnum.ChapterUnlocked, chapterRef] = true;
        }

        #region SendMessage

        public void SendAIAggroNotification(PrototypeId bannerMessageRef, Agent aiAgent, Player targetPlayer, bool party = false)
        {
            if (party)
            {
                // TODO send to party members
            }
            else
            {
                var message = NetMessageAIAggroNotification.CreateBuilder()
                    .SetBannerMessageRef((ulong)bannerMessageRef)
                    .SetAiRef((ulong)aiAgent.PrototypeDataRef)
                    .SetPlayerId(targetPlayer.Id)
                    .Build();

                SendMessage(message);
            }
        }

        public void SendMissionInteract(ulong targetId)
        {
            var avatar = CurrentAvatar;
            if (avatar == null) return;
            var target = Game.EntityManager.GetEntity<WorldEntity>(targetId);

            if (target != null)
            {
                var entityDesc = new EntityDesc(target);
                var outInteractData = new InteractData { IndicatorType = HUDEntityOverheadIcon.None };
                var interactionType = InteractionManager.CallGetInteractionStatus(entityDesc, avatar, 0, InteractionFlags.Default, ref outInteractData);           
                if (interactionType.HasFlag(InteractionMethod.Converse) && outInteractData.IndicatorType.HasValue)
                {
                    var indicatorType = outInteractData.IndicatorType.Value;
                    if (indicatorType == HUDEntityOverheadIcon.DiscoveryBestower
                        || indicatorType == HUDEntityOverheadIcon.MissionBestower
                        || indicatorType == HUDEntityOverheadIcon.DiscoveryAdvancer
                        || indicatorType == HUDEntityOverheadIcon.MissionAdvancer)
                    {
                        var message = NetMessageMissionInteractRepeat.CreateBuilder()
                            .SetTargetEntityId(targetId)
                            .SetMissionPrototypeId(0).Build(); // client not use MissionPrototype

                        Game.NetworkManager.SendMessageToInterested(message, this, AOINetworkPolicyValues.AOIChannelOwner);
                        return;
                    }
                }
            }

            var messageRelease = NetMessageMissionInteractRelease.DefaultInstance;
            Game.NetworkManager.SendMessageToInterested(messageRelease, this, AOINetworkPolicyValues.AOIChannelOwner);           
        }

        public void SendRegionRestrictedRosterUpdate(bool enabled)
        {
            var message = NetMessageRegionRestrictedRosterUpdate.CreateBuilder().SetEnabled(enabled).Build(); 
            SendMessage(message);
        }

        public void SendRegionAvatarSwapUpdate(bool enabled)
        {
            var message = NetMessageRegionAvatarSwapUpdate.CreateBuilder().SetEnabled(enabled).Build();
            SendMessage(message);
        }

        private void SendHUDTutorial(HUDTutorialPrototype hudTutorialProto)
        {
            var hudTutorialRef = PrototypeId.Invalid;
            if (hudTutorialProto != null) hudTutorialRef = hudTutorialProto.DataRef;
            var message = NetMessageHUDTutorial.CreateBuilder().SetHudTutorialProtoId((ulong)hudTutorialRef).Build();
            SendMessage(message);
        }

        #endregion

        public PrototypeId GetPublicEventTeam(PublicEventPrototype eventProto)
        {
            int eventInstance = eventProto.GetEventInstance();
            var teamProp = new PropertyId(PropertyEnum.PublicEventTeamAssignment, eventProto.DataRef, eventInstance);
            return Properties[teamProp];
        }

        public void OnSetTipSeen(PrototypeId tipDataRef)
        {
            if (tipDataRef == PrototypeId.Invalid) return;
            Properties[PropertyEnum.TutorialHasSeenTip, tipDataRef] = true;
        }

        public void ShowHUDTutorial(HUDTutorialPrototype hudTutorialProto)
        {
            if (hudTutorialProto != null && hudTutorialProto.ShouldShowTip(this) == false) return;

            if (CurrentHUDTutorial != hudTutorialProto)
            {
                var manager = Game.EntityManager;
                var inventory = GetInventory(InventoryConvenienceLabel.AvatarInPlay);
                if (inventory == null) return;

                bool send = hudTutorialProto != null;
                if (CurrentHUDTutorial != null)
                {
                    foreach(var entry in inventory)
                    {
                        var avatar = manager.GetEntity<Avatar>(entry.Id);
                        avatar?.ResetTutorialProps();
                    }
                    send |= CurrentHUDTutorial.CanDismiss == false && CurrentHUDTutorial.DisplayDurationMS <= 0;
                }
                if (send) SendHUDTutorial(hudTutorialProto);

                CurrentHUDTutorial = hudTutorialProto;

                if (hudTutorialProto != null)
                {
                    foreach (var entry in inventory)
                    {
                        var avatar = manager.GetEntity<Avatar>(entry.Id);
                        avatar?.SetTutorialProps(hudTutorialProto);
                    }

                    CancelScheduledHUDTutorialEvent();
                    if (hudTutorialProto.DisplayDurationMS > 0)
                        SchedulePlayerEvent(_hudTutorialResetEvent, TimeSpan.FromMilliseconds(hudTutorialProto.DisplayDurationMS));
                }
            }
        }

        private void CancelScheduledHUDTutorialEvent()
        {
            if (_hudTutorialResetEvent.IsValid)
            {
                var scheduler = Game.GameEventScheduler;
                scheduler.CancelEvent(_hudTutorialResetEvent);
            }
        }

        private void ResetHUDTutorial()
        {
            CancelScheduledHUDTutorialEvent();
            ShowHUDTutorial(null);
        }

        public void SchedulePlayerEvent<TEvent>(EventPointer<TEvent> eventPointer, TimeSpan timeOffset)
            where TEvent : CallMethodEvent<Player>, new()
        {
            var scheduler = Game?.GameEventScheduler;
            if (scheduler == null) return;
            scheduler.ScheduleEvent(eventPointer, timeOffset, _pendingEvents);
            eventPointer.Get().Initialize(this);
        }

        private class ScheduledHUDTutorialResetEvent : CallMethodEvent<Player>
        {
            protected override CallbackDelegate GetCallback() => (t) => t.ResetHUDTutorial();
        }

        private class SwitchAvatarEvent : CallMethodEvent<Player>
        {
            protected override CallbackDelegate GetCallback() => (t) => t.SwitchAvatar();
        }

        private struct TeleportData
        {
            public ulong RegionId { get; private set; }
            public Vector3 Position { get; private set; }
            public Orientation Orientation { get; private set; }

            public bool IsValid { get => RegionId != 0; }

            public void Set(ulong regionId, in Vector3 position, in Orientation orientation)
            {
                RegionId = regionId;
                Position = position;
                Orientation = orientation;
            }

            public void Clear()
            {
                RegionId = 0;
                Position = Vector3.Zero;
                Orientation = Orientation.Zero;
            }
        }
    }
}<|MERGE_RESOLUTION|>--- conflicted
+++ resolved
@@ -58,17 +58,12 @@
     {
         private static readonly Logger Logger = LogManager.CreateLogger();
 
-<<<<<<< HEAD
         private readonly EventGroup _pendingEvents = new();
         private readonly EventPointer<SwitchAvatarEvent> _switchAvatarEvent = new();
         private readonly EventPointer<ScheduledHUDTutorialResetEvent> _hudTutorialResetEvent = new();
 
         private MissionManager _missionManager;
-        private ReplicatedPropertyCollection _avatarProperties;
-=======
-        private MissionManager _missionManager = new();
         private ReplicatedPropertyCollection _avatarProperties = new();
->>>>>>> 9b1a6de7
         private ulong _shardId;
         private RepString _playerName = new();
         private ulong[] _consoleAccountIds = new ulong[(int)PlayerAvatarIndex.Count];
