--- conflicted
+++ resolved
@@ -367,11 +367,7 @@
 
             var itemProto = ItemPrototype;
 
-<<<<<<< HEAD
-            if (itemProto.ActionsTriggeredOnItemEvent != null && itemProto.ActionsTriggeredOnItemEvent.Choices.HasValue()) 
-=======
             if (itemProto.ActionsTriggeredOnItemEvent != null && itemProto.ActionsTriggeredOnItemEvent.Choices.HasValue())
->>>>>>> eb40621b
                 if (itemProto.ActionsTriggeredOnItemEvent.PickMethod == PickMethod.PickAll) // TODO : other pick method
                 {
                     foreach (var choice in itemProto.ActionsTriggeredOnItemEvent.Choices)
