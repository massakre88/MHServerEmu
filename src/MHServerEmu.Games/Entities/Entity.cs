﻿using System.Text;
using Google.ProtocolBuffers;
using Gazillion;
using MHServerEmu.Core.Collections;
using MHServerEmu.Core.Logging;
using MHServerEmu.Core.Serialization;
using MHServerEmu.Games.Entities.Avatars;
using MHServerEmu.Games.Entities.Inventories;
using MHServerEmu.Games.GameData;
using MHServerEmu.Games.GameData.Prototypes;
using MHServerEmu.Games.Network;
using MHServerEmu.Games.Properties;

namespace MHServerEmu.Games.Entities
{
    #region Enums

    [Flags]
    public enum EntityFlags : ulong
    {
        Dormant                         = 1ul << 0,
        IsDead                          = 1ul << 1,
        HasMovementPreventionStatus     = 1ul << 2,
        AIMasterAvatar                  = 1ul << 3,
        Confused                        = 1ul << 4,
        Mesmerized                      = 1ul << 5,
        MissionXEncounterHostilityOk    = 1ul << 6,
        IgnoreMissionOwnerForTargeting  = 1ul << 7,
        IsSimulated                     = 1ul << 8,
        Untargetable                    = 1ul << 9,
        Unaffectable                    = 1ul << 10,
        IsNeverAffectedByPowers         = 1ul << 11,
        AITargetableOverride            = 1ul << 12,
        AIControlPowerLock              = 1ul << 13,
        Knockback                       = 1ul << 14,
        Knockdown                       = 1ul << 15,
        Knockup                         = 1ul << 16,
        Immobilized                     = 1ul << 17,
        ImmobilizedParam                = 1ul << 18,
        ImmobilizedByHitReact           = 1ul << 19,
        SystemImmobilized               = 1ul << 20,
        Stunned                         = 1ul << 21,
        StunnedByHitReact               = 1ul << 22,
        NPCAmbientLock                  = 1ul << 23,
        PowerLock                       = 1ul << 24,
        NoCollide                       = 1ul << 25,
        HasNoCollideException           = 1ul << 26,
        Intangible                      = 1ul << 27,
        PowerUserOverrideId             = 1ul << 28,
        MissileOwnedByPlayer            = 1ul << 29,
        HasMissionPrototype             = 1ul << 30,
        Flag31                          = 1ul << 31,
        Flag32                          = 1ul << 32,
        Flag33                          = 1ul << 33,
        AttachedToEntityId              = 1ul << 34,
        IsHotspot                       = 1ul << 35,
        IsCollidableHotspot             = 1ul << 36,
        IsReflectingHotspot             = 1ul << 37,
        ImmuneToPower                   = 1ul << 38,
        ClusterPrototype                = 1ul << 39,
        EncounterResource               = 1ul << 40,
        IgnoreNavi                      = 1ul << 41,
        TutorialImmobilized             = 1ul << 42,
        TutorialInvulnerable            = 1ul << 43,
        TutorialPowerLock               = 1ul << 44,
    }

    [Flags]
    public enum EntityStatus
<<<<<<< HEAD
    {
        PendingDestroy  = 1 << 0,
        Destroyed       = 1 << 1,
        ToTransform     = 1 << 2,
        InGame          = 1 << 3,
        ExitWorld       = 1 << 10,
        // TODO etc
=======
    {                                       // Reference method
        PendingDestroy          = 1 << 0,
        Destroyed               = 1 << 1,
        ToTransform             = 1 << 2,
        InGame                  = 1 << 3,
        DisableDBOps            = 1 << 4,   // EntityManager::CreateEntity()
        Status5                 = 1 << 5,
        SkipItemBindingCheck    = 1 << 6,   // CItem::CanChangeInventoryLocation()
        HasArchiveData          = 1 << 7,
        ClientOnly              = 1 << 8,   // CEntity::ExitGame()
        EnteringWorld           = 1 << 9,   // WorldEntity::EnterWorld()
        ExitingWorld            = 1 << 10,  // WorldEntity::EnterWorld()
        DeferAdapterChanges     = 1 << 11   // CWorldEntity::OnEnteredWorld()
>>>>>>> 971d8d08
    }

    public enum SimulateResult
    {
        None,
        Set,
        Clear
    }

    #endregion

    public class Entity : ISerialize
    {
        public const ulong InvalidId = 0;

        private static readonly Logger Logger = LogManager.CreateLogger();

        protected EntityFlags _flags;
        private InvasiveListNodeCollection<Entity> _entityListNodes = new(3);

        public EntityBaseData BaseData { get; set; } = new();
        public ulong Id { get => BaseData.EntityId; set => BaseData.EntityId = value; }
        public ulong DatabaseUniqueId { get => BaseData.DbId; set => BaseData.DbId = value; }
        public AOINetworkPolicyValues ReplicationPolicy { get; set; }

        public ulong RegionId { get; set; } = 0;
        public Game Game { get; set; } 
        public EntityStatus Status { get; set; }

        public ReplicatedPropertyCollection Properties { get; set; } = new();

        public virtual ulong PartyId
        {
            get
            {
                var ownerPlayer = GetOwnerOfType<Player>();
                return ownerPlayer != null ? ownerPlayer.PartyId : 0;
            }
        }

        public DateTime DeathTime { get; private set; }
        public EntityPrototype Prototype { get; private set; }
        public string PrototypeName { get => GameDatabase.GetFormattedPrototypeName(BaseData.EntityPrototypeRef); }
        public PrototypeId PrototypeDataRef { get => BaseData.EntityPrototypeRef; private set => BaseData.EntityPrototypeRef = value; }

        public InventoryCollection InventoryCollection { get; } = new();
        public InventoryLocation InventoryLocation { get => BaseData.InvLoc; set => BaseData.InvLoc = value; }
        public ulong OwnerId { get => InventoryLocation.ContainerId; }

        #region Flag Properties

        public virtual bool IsDormant { get => _flags.HasFlag(EntityFlags.Dormant); }
        public bool IsDead { get => _flags.HasFlag(EntityFlags.IsDead); }
        public bool HasMovementPreventionStatus { get => _flags.HasFlag(EntityFlags.HasMovementPreventionStatus); }
        public bool IsControlledEntity { get => _flags.HasFlag(EntityFlags.AIMasterAvatar); }
        public bool IsConfused { get => _flags.HasFlag(EntityFlags.Confused); }
        public bool IsMesmerized { get => _flags.HasFlag(EntityFlags.Mesmerized); }
        public bool IsMissionCrossEncounterHostilityOk { get => _flags.HasFlag(EntityFlags.MissionXEncounterHostilityOk); }
        public bool IgnoreMissionOwnerForTargeting { get => _flags.HasFlag(EntityFlags.IgnoreMissionOwnerForTargeting); }
        public bool IsSimulated { get => _flags.HasFlag(EntityFlags.IsSimulated); }
        public bool IsUntargetable { get => _flags.HasFlag(EntityFlags.Untargetable); }
        public bool IsUnaffectable { get => _flags.HasFlag(EntityFlags.Unaffectable) || _flags.HasFlag(EntityFlags.TutorialInvulnerable); }
        public bool IsNeverAffectedByPowers { get => _flags.HasFlag(EntityFlags.IsNeverAffectedByPowers); }
        public bool HasAITargetableOverride { get => _flags.HasFlag(EntityFlags.AITargetableOverride); }
        public bool HasAIControlPowerLock { get => _flags.HasFlag(EntityFlags.AIControlPowerLock); }
        public bool IsInKnockback { get => _flags.HasFlag(EntityFlags.Knockback); }
        public bool IsInKnockdown { get => _flags.HasFlag(EntityFlags.Knockdown); }
        public bool IsInKnockup { get => _flags.HasFlag(EntityFlags.Knockup); }
        public bool IsImmobilized { get => _flags.HasFlag(EntityFlags.Immobilized) || _flags.HasFlag(EntityFlags.ImmobilizedParam); }
        public bool IsImmobilizedByHitReact { get => _flags.HasFlag(EntityFlags.ImmobilizedByHitReact); }
        public bool IsSystemImmobilized { get => _flags.HasFlag(EntityFlags.SystemImmobilized) || _flags.HasFlag(EntityFlags.TutorialImmobilized); }
        public bool IsStunned { get => _flags.HasFlag(EntityFlags.Stunned) || _flags.HasFlag(EntityFlags.StunnedByHitReact); }
        public bool NPCAmbientLock { get => _flags.HasFlag(EntityFlags.NPCAmbientLock); }
        public bool IsInPowerLock { get => _flags.HasFlag(EntityFlags.PowerLock); }
        public bool NoCollide { get => _flags.HasFlag(EntityFlags.NoCollide); }
        public bool HasNoCollideException { get => _flags.HasFlag(EntityFlags.HasNoCollideException); }
        public bool IsIntangible { get => _flags.HasFlag(EntityFlags.Intangible); }
        public bool HasPowerUserOverride { get => _flags.HasFlag(EntityFlags.PowerUserOverrideId); }
        public bool IsMissilePlayerOwned { get => _flags.HasFlag(EntityFlags.MissileOwnedByPlayer); }
        public bool HasMissionPrototype { get => _flags.HasFlag(EntityFlags.HasMissionPrototype); }
        public bool IsAttachedToEntity { get => _flags.HasFlag(EntityFlags.AttachedToEntityId); }
        public bool IsHotspot { get => _flags.HasFlag(EntityFlags.IsHotspot); }
        public bool IsCollidableHotspot { get => _flags.HasFlag(EntityFlags.IsCollidableHotspot); }
        public bool IsReflectingHotspot { get => _flags.HasFlag(EntityFlags.IsReflectingHotspot); }
        public bool HasPowerImmunity { get => _flags.HasFlag(EntityFlags.ImmuneToPower); }
        public bool HasClusterPrototype { get => _flags.HasFlag(EntityFlags.ClusterPrototype); }
        public bool HasEncounterResourcePrototype { get => _flags.HasFlag(EntityFlags.EncounterResource); }
        public bool IgnoreNavi { get => _flags.HasFlag(EntityFlags.IgnoreNavi); }
        public bool IsInTutorialPowerLock { get => _flags.HasFlag(EntityFlags.TutorialPowerLock); }

        #endregion

        #region Property Properties (lol)

        public int CharacterLevel { get => Properties[PropertyEnum.CharacterLevel]; set => Properties[PropertyEnum.CharacterLevel] = value; }
        public int CombatLevel { get => Properties[PropertyEnum.CombatLevel]; set => Properties[PropertyEnum.CombatLevel] = value; }

        public ulong PowerUserOverrideId { get => HasPowerUserOverride ? Properties[PropertyEnum.PowerUserOverrideID] : 0; }
        public PrototypeId ClusterPrototype { get => HasClusterPrototype ? Properties[PropertyEnum.ClusterPrototype] : PrototypeId.Invalid; }
        public PrototypeId EncounterResourcePrototype { get => HasEncounterResourcePrototype ? Properties[PropertyEnum.EncounterResource] : PrototypeId.Invalid; }
        public PrototypeId MissionPrototype { get => HasMissionPrototype ? Properties[PropertyEnum.MissionPrototype] : PrototypeId.Invalid; }

        public PrototypeId State { get => Properties[PropertyEnum.EntityState]; }

        public int CurrentStackSize { get => Properties[PropertyEnum.InventoryStackCount]; }
        public int MaxStackSize { get => Properties[PropertyEnum.InventoryStackSizeMax]; }
        public bool IsRootOwner { get => OwnerId == 0; }
        public bool IsInGame { get => TestStatus(EntityStatus.InGame); }

        #endregion

        public Entity(Game game)
        {
            Game = game;
        }

        public virtual bool PreInitialize(EntitySettings settings)
        {
            return true;
        }

        public virtual bool Initialize(EntitySettings settings)
        {   
            // Old
            var entityProto = GameDatabase.GetPrototype<EntityPrototype>(settings.EntityRef);
            bool overrideSnapToFloor = false;
            if (entityProto is WorldEntityPrototype worldEntityProto)
            {
                bool snapToFloor = settings.OptionFlags.HasFlag(EntitySettingsOptionFlags.HasOverrideSnapToFloor)
                    ? settings.OptionFlags.HasFlag(EntitySettingsOptionFlags.OverrideSnapToFloorValue)
                    : worldEntityProto.SnapToFloorOnSpawn;

                overrideSnapToFloor = snapToFloor != worldEntityProto.SnapToFloorOnSpawn;
            }

            // ---

            if (Game == null) return Logger.WarnReturn(false, "Initialize(): Game == null");

            Id = settings.Id;
            if (Id == InvalidId) return Logger.WarnReturn(false, "Initialize(): Id == Entity.InvalidId");

            DatabaseUniqueId = settings.DbGuid;

            PrototypeDataRef = settings.EntityRef;
            if (PrototypeDataRef == PrototypeId.Invalid) return Logger.WarnReturn(false, "Initialize(): Invalid PrototypeDataRef");

            Prototype = PrototypeDataRef.As<EntityPrototype>();
            if (Prototype == null) return Logger.WarnReturn(false, "Initialize(): Prototype == null");

            // Is this correct? Should the flag NOT be set?
            if (settings.OptionFlags.HasFlag(EntitySettingsOptionFlags.EnterGame) == false)
            {
                BaseData.Position = settings.Position;
                BaseData.Orientation = settings.Orientation;

                if (settings.Position != null && settings.Orientation != null)
                    BaseData.FieldFlags |= EntityCreateMessageFlags.HasPositionAndOrientation;

                if (overrideSnapToFloor) BaseData.FieldFlags |= EntityCreateMessageFlags.OverrideSnapToFloorOnSpawn;
            }

            RegionId = settings.RegionId;

            // New
            Properties = new(Game.CurrentRepId);
            
            if (entityProto.Properties != null) // TODO: Filter properties during serialization
                Properties.FlattenCopyFrom(entityProto.Properties, true); 
            
            if (settings.Properties != null)
                Properties.FlattenCopyFrom(settings.Properties, false);
            
            OnPropertyChange(); // Temporary solution for for _flags

            InventoryCollection.Initialize(this);
            InitInventories(settings.OptionFlags.HasFlag(EntitySettingsOptionFlags.PopulateInventories));

            return true;
        }

        public virtual void OnPostInit(EntitySettings settings)
        {
            // TODO init
        }

        public virtual bool Serialize(Archive archive)
        {
            PropertyCollection defaultCollection = null;    // TODO: Get the default collection from the prototype
            return Properties.SerializeWithDefault(archive, defaultCollection);
        }

        public NetMessageEntityCreate ToNetMessageEntityCreate()
        {
            ByteString archiveData;
            using (Archive archive = new Archive(ArchiveSerializeType.Replication, (ulong)ReplicationPolicy))
            {
                Serialize(archive);
                archiveData = archive.ToByteString();
            }

            return NetMessageEntityCreate.CreateBuilder()
                .SetBaseData(BaseData.ToByteString())
                .SetArchiveData(archiveData)
                .Build();
        }

        protected virtual void BuildString(StringBuilder sb)
        {
            sb.AppendLine($"{nameof(ReplicationPolicy)}: {ReplicationPolicy}");
            sb.AppendLine($"{nameof(Properties)}: {Properties}");
        }

        public override string ToString()
        {
            return $"{nameof(Id)}={Id}, {nameof(Prototype)}={Prototype}";
        }

        public string ToStringVerbose()
        {
            StringBuilder sb = new();
            BuildString(sb);
            return sb.ToString();
        }

        public virtual void EnterGame(EntitySettings settings)
        {
            if (IsInGame == false) SetStatus(EntityStatus.InGame, true);
            // TODO InventoryIterator
        }

        public virtual void ExitGame()
        {
            SetStatus(EntityStatus.InGame, false);
            // TODO InventoryIterator
        }

        // NOTE: TestStatus and SetStatus can be potentially replaced with an indexer property

        public bool TestStatus(EntityStatus status)
        {
            return Status.HasFlag(status);
        }

        public void SetStatus(EntityStatus status, bool value)
        {
            if (value) Status |= status;
            else Status &= ~status;
        }

        public virtual SimulateResult SetSimulated(bool simulated)
        {
            if (IsSimulated != simulated)
            {
                if (simulated == false || (this is WorldEntity worldEntity && worldEntity.IsInWorld))
                    Logger.Debug($"SetSimulated(): An entity must be in the world to be simulated {ToString()}");
                ModifyCollectionMembership(EntityCollection.Simulated, simulated);
                return simulated ? SimulateResult.Set : SimulateResult.Clear;
            }
            return SimulateResult.None;
        }

        public virtual void Destroy()
        {
            //CancelScheduledLifespanExpireEvent();
            //CancelDestroyEvent();
            Game?.EntityManager?.DestroyEntity(this);
        }

        public bool DestroyContained()
        {
            if (Game == null) return Logger.WarnReturn(false, "DestroyContained(): Game == null");

            foreach (Inventory inventory in InventoryCollection)
                inventory.DestroyContained();

            return true;
        }

        public bool IsDestroyed()
        {
            return Status.HasFlag(EntityStatus.Destroyed);
        }

        public bool IsAlive()
        {
            if (IsDead == false) return true;

            // Respawn entity if needed
            if (DateTime.Now.Subtract(DeathTime).TotalMinutes >= 1)
            {
                _flags &= ~EntityFlags.IsDead;
                Properties[PropertyEnum.Health] = Properties[PropertyEnum.HealthMaxOther];
                Properties[PropertyEnum.IsDead] = false;
                return true;
            }

            return false;
        }

        // Test death for respawning
        public void Kill()
        {
            _flags |= EntityFlags.IsDead;
            DeathTime = DateTime.Now;
        }

        public bool IsAPrototype(PrototypeId protoRef)
        {
            return GameDatabase.DataDirectory.PrototypeIsAPrototype(PrototypeDataRef, protoRef);
        }

        #region Event Handlers

        public virtual void OnPropertyChange()
        {
            if (Properties.HasProperty(PropertyEnum.ClusterPrototype)) _flags |= EntityFlags.ClusterPrototype;
            if (Properties.HasProperty(PropertyEnum.EncounterResource)) _flags |= EntityFlags.EncounterResource;
            if (Properties.HasProperty(PropertyEnum.MissionPrototype)) _flags |= EntityFlags.HasMissionPrototype;
        }

        public void OnOtherEntityAddedToMyInventory(Entity entity, InventoryLocation invLoc, bool unpackedArchivedEntity)
        {
        }

        public void OnOtherEntityRemovedFromMyInventory(Entity entity, InventoryLocation invLoc)
        {
        }

        public void OnDetachedFromDestroyedContainer()
        {
        }

        public virtual void OnDeallocate()
        {
        }

        #endregion

        #region Inventory Management

        public RegionLocation GetOwnerLocation()
        {
            Entity owner = GetOwner();
            while (owner != null)
            {
                if (owner is WorldEntity worldEntity)
                {
                    if (worldEntity.IsInWorld)
                        return worldEntity.RegionLocation;
                }
                else
                {
                    if (owner is Player player)
                    {
                        Avatar avatar = player.CurrentAvatar;
                        if (avatar != null && avatar.IsInWorld)
                            return avatar.RegionLocation;
                    }
                }

                owner = owner.GetOwner();
            }

            return null;
        }

        public Entity GetOwner()
        {
            return Game.EntityManager.GetEntity<Entity>(OwnerId);
        }

        public T GetOwnerOfType<T>() where T : Entity
        {
            Entity owner = GetOwner();
            while (owner != null)
            {
                if (owner is T currentCast)
                    return currentCast;
                owner = owner.GetOwner();
            }
            return null;
        }

        public T GetSelfOrOwnerOfType<T>() where T : Entity
        {
            if (this is T typedOwner) return typedOwner;
            return GetOwnerOfType<T>();
        }

        public Entity GetRootOwner()
        {
            Entity owner = this;
            while (owner != null)
            {
                if (owner.IsRootOwner) return owner;
                owner = owner.GetOwner();
            }
            return this;
        }

        public bool CanBePlayerOwned()
        {
            var prototype = Prototype;
            if (prototype is AvatarPrototype) return true;
            if (prototype is AgentTeamUpPrototype) return true;
            if (prototype is MissilePrototype) return IsMissilePlayerOwned;

            ulong ownerId = PowerUserOverrideId;
            if (ownerId != 0)
            {
                Game game = Game;
                if (game == null) return false;
                Agent owner = game.EntityManager.GetEntity<Agent>(ownerId);
                if (owner != null)
                    if (owner.IsControlledEntity || owner is Avatar || owner.IsTeamUpAgent) return true;
            }

            return false;
        }

        public Inventory GetInventory(InventoryConvenienceLabel convenienceLabel)
        {
            foreach (Inventory inventory in InventoryCollection)
            {
                if (inventory.ConvenienceLabel == convenienceLabel)
                    return inventory;
            }

            return null;
        }

        public Inventory GetInventoryByRef(PrototypeId invProtoRef)
        {
            return InventoryCollection.GetInventoryByRef(invProtoRef);
        }

        public Inventory GetOwnerInventory()
        {
            Entity container = Game.EntityManager.GetEntity<Entity>(InventoryLocation.ContainerId);
            if (container == null) return null;
            return container.GetInventoryByRef(InventoryLocation.InventoryRef);
        }

        public InventoryResult CanChangeInventoryLocation(Inventory destInventory)
        {
            PropertyEnum propertyEnum = PropertyEnum.Invalid;
            return CanChangeInventoryLocation(destInventory, ref propertyEnum);
        }

        public InventoryResult CanChangeInventoryLocation(Inventory destInventory, ref PropertyEnum propertyRestriction)
        {
            InventoryResult result = destInventory.PassesContainmentFilter(PrototypeDataRef);
            if (result != InventoryResult.Success) return result;

            return destInventory.PassesEquipmentRestrictions(this, ref propertyRestriction);
        }

        public InventoryResult ChangeInventoryLocation(Inventory destination, uint destSlot = Inventory.InvalidSlot)
        {
            ulong? stackEntityId = null;
            return ChangeInventoryLocation(destination, destSlot, ref stackEntityId, true);
        }

        public InventoryResult ChangeInventoryLocation(Inventory destInventory, uint destSlot, ref ulong? stackEntityId, bool allowStacking)
        {
            allowStacking &= IsInGame;

            // If we have a valid destination, it means we are adding or moving, so we need to verify that this entity matches the destination inventory
            if (destInventory != null)
            {
                InventoryResult destInventoryResult = CanChangeInventoryLocation(destInventory);
                if (destInventoryResult != InventoryResult.Success) return Logger.WarnReturn(destInventoryResult,
                    $"ChangeInventoryLocation(): result=[{destInventoryResult}] allowStacking=[{allowStacking}] destSlot=[{destSlot}] destInventory=[{destInventory}] entity=[{Id}]");
            }

            return Inventory.ChangeEntityInventoryLocation(this, destInventory, destSlot, ref stackEntityId, allowStacking);
        }

        public bool ValidateInventorySlot(Inventory inventory, uint slot)
        {
            // this literally does nothing
            return true;
        }

        public bool CanStack()
        {
            if (MaxStackSize < 2) return false;
            if (CurrentStackSize > MaxStackSize) Logger.WarnReturn(false, "CanStack(): CurrentStackSize > MaxStackSize");
            if (CurrentStackSize == MaxStackSize) return false;
            return true;
        }

        public virtual bool IsAutoStackedWhenAddedToInventory()
        {
            return CanStack();
        }

        public bool CanStackOnto(Entity other, bool isAdding = false)
        {
            if (CanStack() == false || other.CanStack() == false) return false;
            if (PrototypeDataRef != other.PrototypeDataRef) return false;
            if (isAdding && CurrentStackSize + other.CurrentStackSize > other.MaxStackSize) return false;
            return true;
        }

        protected virtual bool InitInventories(bool populateInventories)
        {
            bool success = true;

            EntityPrototype entityPrototype = Prototype;
            if (entityPrototype == null) return Logger.WarnReturn(false, "InitInventories(): entityPrototype == null");

            foreach (EntityInventoryAssignmentPrototype invAssignmentProto in entityPrototype.Inventories)
            {
                if (AddInventory(invAssignmentProto.Inventory, invAssignmentProto.LootTable) == false)
                {
                    Logger.Warn($"InitInventories(): Failed to add inventory, invProtoRef={GameDatabase.GetPrototypeName(invAssignmentProto.Inventory)}");
                    success = false;
                }
            }

            return success;
        }

        protected bool AddInventory(PrototypeId invProtoRef, PrototypeId lootTableRef = PrototypeId.Invalid)
        {
            // lootTableRef seems to be unused
            return InventoryCollection.CreateAndAddInventory(invProtoRef);
        }

        #endregion

        #region Invasive List Implementation

        public bool ModifyCollectionMembership(EntityCollection collection, bool add)
        {
            if (collection == EntityCollection.All) return true;
            var list = GetInvasiveCollection(collection);
            if (list == null) return Logger.WarnReturn(false, "ModifyCollectionMembership(): list == null");

            bool isInCollection = IsInCollection(collection);
            if (add && isInCollection == false)
            {
                if (collection == EntityCollection.Simulated || collection == EntityCollection.Locomotion)
                {
                    if (TestStatus(EntityStatus.Destroyed))
                        return Logger.WarnReturn(false, $"ModifyCollectionMembership(): Trying to add destroyed entity {ToString()} to collection {collection}");
                     
                    if (IsInGame == false)
                        return Logger.WarnReturn(false, $"ModifyCollectionMembership(): Trying to add out of game entity {ToString()} to collection {collection}");
      
                    if (this is WorldEntity worldEntity && worldEntity.IsInWorld == false)
                        return Logger.WarnReturn(false, $"ModifyCollectionMembership(): Trying to add out of world entity {ToString()} to collection {collection}");
                }

                if (collection == EntityCollection.Simulated) _flags |= EntityFlags.IsSimulated;
                list.AddBack(this);
            }
            else if (add == false && isInCollection)
            {
                list.Remove(this);
                if (collection == EntityCollection.Simulated) _flags &= ~EntityFlags.IsSimulated;
            }

            return true;
        }

        private bool IsInCollection(EntityCollection collection)
        {
            var list = GetInvasiveCollection(collection);
            if (list != null) return list.Contains(this);
            return false;
        }

        public InvasiveList<Entity> GetInvasiveCollection(EntityCollection collection)
        {
            EntityManager entityManager = Game?.EntityManager;
            if (entityManager == null) return null;

            return collection switch
            {
                EntityCollection.Simulated => entityManager.SimulatedEntities,
                EntityCollection.Locomotion => entityManager.LocomotionEntities,
                EntityCollection.All => entityManager.AllEntities,
                _ => null,
            };
        }

        public InvasiveListNode<Entity> GetInvasiveListNode(int listId)
        {
            return _entityListNodes.GetInvasiveListNode(listId);
        }

        internal TimeSpan GetRemainingLifespan()
        {
            throw new NotImplementedException();
        }

        #endregion
    }
}<|MERGE_RESOLUTION|>--- conflicted
+++ resolved
@@ -67,15 +67,6 @@
 
     [Flags]
     public enum EntityStatus
-<<<<<<< HEAD
-    {
-        PendingDestroy  = 1 << 0,
-        Destroyed       = 1 << 1,
-        ToTransform     = 1 << 2,
-        InGame          = 1 << 3,
-        ExitWorld       = 1 << 10,
-        // TODO etc
-=======
     {                                       // Reference method
         PendingDestroy          = 1 << 0,
         Destroyed               = 1 << 1,
@@ -89,7 +80,6 @@
         EnteringWorld           = 1 << 9,   // WorldEntity::EnterWorld()
         ExitingWorld            = 1 << 10,  // WorldEntity::EnterWorld()
         DeferAdapterChanges     = 1 << 11   // CWorldEntity::OnEnteredWorld()
->>>>>>> 971d8d08
     }
 
     public enum SimulateResult
