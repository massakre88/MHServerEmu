﻿using System.Text;
using Gazillion;
using MHServerEmu.Core.Collisions;
using MHServerEmu.Core.Extensions;
using MHServerEmu.Core.Helpers;
using MHServerEmu.Core.Logging;
using MHServerEmu.Core.Serialization;
using MHServerEmu.Core.System.Time;
using MHServerEmu.Core.VectorMath;
using MHServerEmu.Games.Common;
using MHServerEmu.Games.Dialog;
using MHServerEmu.Games.Entities.Avatars;
using MHServerEmu.Games.Entities.Locomotion;
using MHServerEmu.Games.Entities.Physics;
using MHServerEmu.Games.Entities.PowerCollections;
using MHServerEmu.Games.Events;
using MHServerEmu.Games.Events.LegacyImplementations;
using MHServerEmu.Games.Events.Templates;
using MHServerEmu.Games.GameData;
using MHServerEmu.Games.GameData.Prototypes;
using MHServerEmu.Games.Navi;
using MHServerEmu.Games.Network;
using MHServerEmu.Games.Populations;
using MHServerEmu.Games.Powers;
using MHServerEmu.Games.Properties;
using MHServerEmu.Games.Regions;

namespace MHServerEmu.Games.Entities
{
    public enum PowerMovementPreventionFlags
    {
        Forced = 0,
        NonForced = 1,
        Sync = 2,
    }

    [Flags]
    public enum KillFlags
    {
        None,
        NoDeadEvent = 1 << 0,
        NoExp       = 1 << 1,
        NoLoot      = 1 << 2,
    }

    [Flags]
    public enum ChangePositionFlags
    {
        None                = 0,
        Update              = 1 << 0,
        DoNotSendToOwner    = 1 << 1,
        DoNotSendToServer   = 1 << 2,
        DoNotSendToClients  = 1 << 3,
        Orientation         = 1 << 4,
        Force               = 1 << 5,
        Teleport            = 1 << 6,
        HighFlying          = 1 << 7,
        PhysicsResolve      = 1 << 8,
        SkipInterestUpdate  = 1 << 9,
        EnterWorld          = 1 << 10,
    }

    public enum ChangePositionResult
    {
        InvalidPosition,
        PositionChanged,
        NotChanged,
        Teleport
    }

    public partial class WorldEntity : Entity
    {
        private static readonly Logger Logger = LogManager.CreateLogger();

        private readonly EventPointer<ScheduledExitWorldEvent> _exitWorldEvent = new();

        private AlliancePrototype _allianceProto;
        private Transform3 _transform = Transform3.Identity();

        // We keep track of the last interest update position to avoid updating interest too often when moving around.
        private Vector3 _lastInterestUpdatePosition = Vector3.Zero;     

        protected EntityTrackingContextMap _trackingContextMap;
        protected ConditionCollection _conditionCollection;
        protected PowerCollection _powerCollection;
        protected int _unkEvent;

        public Event<EntityCollisionEvent> OverlapBeginEvent = new();
        public Event<EntityCollisionEvent> CollideEvent = new();
        public Event<EntityCollisionEvent> OverlapEndEvent = new();

        public EntityTrackingContextMap TrackingContextMap { get => _trackingContextMap; }
        public ConditionCollection ConditionCollection { get => _conditionCollection; }
        public PowerCollection PowerCollection { get => _powerCollection; }
        public AlliancePrototype Alliance { get => GetAlliance(); }
        public RegionLocation RegionLocation { get; private set; } = new();
        public Cell Cell { get => RegionLocation.Cell; }
        public Area Area { get => RegionLocation.Area; }
        public RegionLocationSafe ExitWorldRegionLocation { get; private set; } = new();
        public EntityRegionSpatialPartitionLocation SpatialPartitionLocation { get; }
        public Aabb RegionBounds { get; set; }
        public Bounds Bounds { get; set; } = new();
        public Region Region { get => RegionLocation.Region; }
        public NaviMesh NaviMesh { get => RegionLocation.NaviMesh; }
        public Orientation Orientation { get => RegionLocation.Orientation; }
        public WorldEntityPrototype WorldEntityPrototype { get => Prototype as WorldEntityPrototype; }
        public bool ShouldSnapToFloorOnSpawn { get; private set; }
        public EntityActionComponent EntityActionComponent { get; protected set; }
        public SpawnSpec SpawnSpec { get; private set; }
        public SpawnGroup SpawnGroup { get => SpawnSpec?.Group; }
        public Locomotor Locomotor { get; protected set; }
        public virtual Bounds EntityCollideBounds { get => Bounds; set { } }
        public virtual bool IsTeamUpAgent { get => false; }
        public bool IsInWorld { get => RegionLocation.IsValid(); }
        public bool IsAliveInWorld { get => IsInWorld && IsDead == false; }
        public bool IsVendor { get => Properties[PropertyEnum.VendorType] != PrototypeId.Invalid; }
        public EntityPhysics Physics { get; private set; }
        public bool HasNavigationInfluence { get; private set; }
        public NavigationInfluence NaviInfluence { get; private set; }
        public virtual bool IsMovementAuthoritative { get => true; }
        public virtual bool CanBeRepulsed { get => Locomotor != null && Locomotor.IsMoving && !IsExecutingPower; }
        public virtual bool CanRepulseOthers { get => true; }
        public PrototypeId ActivePowerRef { get; protected set; }
        public Power ActivePower { get => GetActivePower(); }
        public bool IsExecutingPower { get => ActivePowerRef != PrototypeId.Invalid; }
        public PrototypeId[] Keywords { get => WorldEntityPrototype?.Keywords; }
        public Vector3 Forward { get => GetTransform().Col0; }
        public Vector3 GetUp { get => GetTransform().Col2; }
        public float MovementSpeedRate { get => Properties[PropertyEnum.MovementSpeedRate]; } // PropertyTemp[PropertyEnum.MovementSpeedRate]
        public float MovementSpeedOverride { get => Properties[PropertyEnum.MovementSpeedOverride]; } // PropertyTemp[PropertyEnum.MovementSpeedOverride]
        public float BonusMovementSpeed => Locomotor?.GetBonusMovementSpeed(false) ?? 0.0f;
        public NaviPoint NavigationInfluencePoint { get => NaviInfluence.Point; }
        public bool DefaultRuntimeVisibility { get => WorldEntityPrototype != null && WorldEntityPrototype.VisibleByDefault; }
        public virtual int Throwability { get => 0; }
        public virtual int InteractRange { get => GameDatabase.GlobalsPrototype?.InteractRange ?? 0; }
        public int InteractFallbackRange { get => GameDatabase.GlobalsPrototype?.InteractFallbackRange ?? 0; }
        public bool IsWeaponMissing { get => Properties[PropertyEnum.WeaponMissing]; }
        public bool IsGlobalEventVendor { get; internal set; }
        public bool IsHighFlying { get => Locomotor?.IsHighFlying ?? false; }
        public bool IsDestructible { get => HasKeyword(GameDatabase.KeywordGlobalsPrototype.DestructibleKeyword); }
        public bool IsDestroyProtectedEntity { get => IsControlledEntity || IsTeamUpAgent || this is Avatar; }  // Persistent entities cannot be easily destroyed
<<<<<<< HEAD
        public bool IsTrackable { get => WorldEntityPrototype?.TrackingDisabled == false; }
        public Dictionary<ulong, long> TankingContributors { get; private set; }
        public Dictionary<ulong, long> DamageContributors { get; private set; }
        public TagPlayers TagPlayers { get; private set; }
=======
        public bool IsDiscoverable { get => CompatibleReplicationChannels.HasFlag(AOINetworkPolicyValues.AOIChannelDiscovery); }
>>>>>>> 9b1a6de7

        public WorldEntity(Game game) : base(game)
        {
            SpatialPartitionLocation = new(this);
            Physics = new();
            HasNavigationInfluence = false;
            NaviInfluence = new();
        }

        public override bool Initialize(EntitySettings settings)
        {
            if (base.Initialize(settings) == false) return Logger.WarnReturn(false, "Initialize(): base.Initialize(settings) == false");

            var proto = WorldEntityPrototype;

            if (settings.IgnoreNavi)
                SetFlag(EntityFlags.IgnoreNavi, true);

            ShouldSnapToFloorOnSpawn = settings.OptionFlags.HasFlag(EntitySettingsOptionFlags.HasOverrideSnapToFloor)
                ? settings.OptionFlags.HasFlag(EntitySettingsOptionFlags.OverrideSnapToFloorValue)
                : proto.SnapToFloorOnSpawn;

            OnAllianceChanged(Properties[PropertyEnum.AllianceOverride]);
            RegionLocation.Initialize(this);
            SpawnSpec = settings.SpawnSpec;

            // Old
            Properties[PropertyEnum.VariationSeed] = Game.Random.Next(1, 10000);

            Properties[PropertyEnum.CharacterLevel] = 60;
            Properties[PropertyEnum.CombatLevel] = 60;
            Properties[PropertyEnum.Health] = Properties[PropertyEnum.HealthMaxOther];

            if (proto.Bounds != null)
                Bounds.InitializeFromPrototype(proto.Bounds);

            Physics.Initialize(this);

            _trackingContextMap = new();
            _conditionCollection = new(this);
            _powerCollection = new(this);
            _unkEvent = 0;

            TagPlayers = new(this);

            return true;
        }

        public void ClearSpawnSpec()
        {
            SpawnSpec = null;
        }

        public override bool Serialize(Archive archive)
        {
            bool success = base.Serialize(archive);

            if (archive.IsTransient)
                success &= Serializer.Transfer(archive, ref _trackingContextMap);

            success &= Serializer.Transfer(archive, ref _conditionCollection);

            uint numRecords = 0;
            success &= PowerCollection.SerializeRecordCount(archive, _powerCollection, ref numRecords);
            if (numRecords > 0)
            {
                if (archive.IsPacking)
                {
                    success &= PowerCollection.SerializeTo(archive, _powerCollection, numRecords);
                }
                else
                {
                    if (_powerCollection == null) _powerCollection = new(this);
                    success &= PowerCollection.SerializeFrom(archive, _powerCollection, numRecords);
                }
            }

            if (archive.IsReplication)
                success &= Serializer.Transfer(archive, ref _unkEvent);

            return success;
        }

        public void AddTankingContributor(Player player, long damage)
        {
            if (player == null) return;
            ulong playerUid = player.DatabaseUniqueId;

            TankingContributors ??= new();
            TankingContributors.TryGetValue(playerUid, out long oldDamage);
            TankingContributors[playerUid] = oldDamage + damage;
        }

        public void AddDamageContributor(Player player, long damage)
        {
            if (player == null) return;
            ulong playerUid = player.DatabaseUniqueId;

            DamageContributors ??= new();
            DamageContributors.TryGetValue(playerUid, out long oldDamage);
            DamageContributors[playerUid] = oldDamage + damage;
        }

        public virtual void OnKilled(WorldEntity killer, KillFlags killFlags, WorldEntity directKiller)
        {
            // HACK: LOOT
            if (this is Agent agent && agent is not Missile && agent is not Avatar && agent.IsTeamUpAgent == false)
            {
                foreach (ulong playerId in InterestReferences.PlayerIds)
                {
                    Player player = Game.EntityManager.GetEntity<Player>(playerId);
                    if (player == null) continue;

                    Game.LootManager.DropRandomLoot(this, player);
                }
            }

            // HACK: Schedule respawn in public zones using SpawnSpec
            if (RegionLocation.Region != null && RegionLocation.Region.IsPublic && SpawnSpec != null)
            {
                Logger.Trace($"Respawn scheduled for {this}");
                EventPointer<TEMP_SpawnEntityEvent> eventPointer = new();
                Game.GameEventScheduler.ScheduleEvent(eventPointer, Game.CustomGameOptions.WorldEntityRespawnTime);
                eventPointer.Get().Initialize(SpawnSpec);
            }

            // Set death state properties
            Properties[PropertyEnum.IsDead] = true;
            Properties[PropertyEnum.NoEntityCollide] = true;

            // Send kill message to clients
            var killMessage = NetMessageEntityKill.CreateBuilder()
                .SetIdEntity(Id)
                .SetIdKillerEntity(killer != null ? killer.Id : InvalidId)
                .SetKillFlags((uint)killFlags)
                .Build();

            Game.NetworkManager.SendMessageToInterested(killMessage, this, AOINetworkPolicyValues.AOIChannelProximity);

            EntityActionComponent?.CancelAll();

            // Schedule destruction
            int removeFromWorldTimerMS = WorldEntityPrototype.RemoveFromWorldTimerMS;
            if (removeFromWorldTimerMS < 0)     // -1 means entities are not destroyed (e.g. avatars)
                return;

            TimeSpan removeFromWorldTimer = TimeSpan.FromMilliseconds(removeFromWorldTimerMS);

            // Team-ups continue existing in player's inventory even after they are defeated because their unlocks are tied to their entities
            if (IsTeamUpAgent)
            {
                if (removeFromWorldTimer == TimeSpan.Zero)
                    ExitWorld();
                else
                    ScheduleExitWorldEvent(removeFromWorldTimer);

                return;
            }

            // Other entities are destroyed 
            if (removeFromWorldTimer == TimeSpan.Zero)
                Destroy();
            else
                ScheduleDestroyEvent(removeFromWorldTimer);
        }

        public void Kill(WorldEntity killer = null, KillFlags killFlags = KillFlags.None, WorldEntity directKiller = null)
        {
            CancelKillEvent();

            if (this is not Missile)
            {
                long health = Properties[PropertyEnum.Health];
                var region = Region;
                if (health > 0 && region != null) 
                {
                    var avatar = killer?.GetMostResponsiblePowerUser<Avatar>();
                    var player = avatar?.GetOwnerOfType<Player>();
                    region.AdjustHealthEvent.Invoke(new(this, killer, player, -health, false));
                }
            }

            Properties[PropertyEnum.Health] = 0;
            OnKilled(killer, killFlags, directKiller);   
        }

        public void CancelKillEvent()
        {
            // TODO
        }

        public override void Destroy()
        {
            if (Game == null) return;

            ExitWorld();
            if (IsDestroyed == false)
            {
                CancelExitWorldEvent();
                CancelKillEvent();
                CancelDestroyEvent();
                base.Destroy();
            }
        }

        #region World and Positioning

        public virtual bool EnterWorld(Region region, Vector3 position, Orientation orientation, EntitySettings settings = null)
        {
            SetStatus(EntityStatus.EnteringWorld, true);

            RegionLocation.Region = region;

            Physics.AcquireCollisionId();

            if (ChangeRegionPosition(position, orientation, ChangePositionFlags.DoNotSendToClients | ChangePositionFlags.SkipInterestUpdate) == ChangePositionResult.PositionChanged)
                OnEnteredWorld(settings);
            else
                ClearWorldLocation();

            SetStatus(EntityStatus.EnteringWorld, false);

            return IsInWorld;
        }

        public void ExitWorld()
        {
            if (IsInWorld == false) return;

            bool exitStatus = !TestStatus(EntityStatus.ExitingWorld);
            SetStatus(EntityStatus.ExitingWorld, true);
            Physics.ReleaseCollisionId();
            // TODO IsAttachedToEntity()
            Physics.DetachAllChildren();
            DisableNavigationInfluence();

            var entityManager = Game.EntityManager;
            if (entityManager == null) return;
            entityManager.PhysicsManager?.OnExitedWorld(Physics);
            OnExitedWorld();
            var oldLocation = ClearWorldLocation();
            SendLocationChangeEvents(oldLocation, RegionLocation, ChangePositionFlags.None);
            ModifyCollectionMembership(EntityCollection.Simulated, false);
            ModifyCollectionMembership(EntityCollection.Locomotion, false);

            if (exitStatus)
                SetStatus(EntityStatus.ExitingWorld, false);
        }

        public override void UpdateInterestPolicies(bool updateForAllPlayers, EntitySettings settings = null)
        {
            base.UpdateInterestPolicies(updateForAllPlayers, settings);
            _lastInterestUpdatePosition = IsInWorld ? RegionLocation.Position : Vector3.Zero;
        }

        public SimulateResult UpdateSimulationState()
        {
            // Never simulate when not in the world
            if (IsInWorld == false)
                return SetSimulated(false);

            // Simulate if the prototype is flagged as always simulated
            if (WorldEntityPrototype?.AlwaysSimulated == true)
                return SetSimulated(true);

            // Simulate for Loaded Cell in AOI
            if (Cell != null && Cell.HasAOI)
                return SetSimulated(true);

            // Fix for team-up AI getting disabled when they get stuck and you run away too far from them
            if (IsTeamUpAgent)
                return SetSimulated(true);

            // Simulate is there are any player interested in this world entity or its cell
            return SetSimulated(Cell?.HasAnyInterest == true ||
                                InterestReferences.IsAnyPlayerInterested(AOINetworkPolicyValues.AOIChannelProximity) ||
                                InterestReferences.IsAnyPlayerInterested(AOINetworkPolicyValues.AOIChannelClientIndependent));
        }

        public virtual bool CanRotate()
        {
            return true;
        }

        public virtual bool CanMove()
        {
            return Locomotor != null && Locomotor.GetCurrentSpeed() > 0.0f;
        }

        public virtual ChangePositionResult ChangeRegionPosition(Vector3? position, Orientation? orientation, ChangePositionFlags flags = ChangePositionFlags.None)
        {
            bool positionChanged = false;
            bool orientationChanged = false;
            Cell previousCell = Cell;

            RegionLocation preChangeLocation = new(RegionLocation);
            Region region = Game.RegionManager.GetRegion(preChangeLocation.RegionId);
            if (region == null) return ChangePositionResult.NotChanged;

            if (position.HasValue && (flags.HasFlag(ChangePositionFlags.Update) || preChangeLocation.Position != position))
            {
                var result = RegionLocation.SetPosition(position.Value);

                if (result != RegionLocation.SetPositionResult.Success)     // onSetPositionFailure()
                {
                    return Logger.WarnReturn(ChangePositionResult.NotChanged, string.Format(
                        "ChangeRegionPosition(): Failed to set entity new position (Moved out of world)\n\tEntity: {0}\n\tResult: {1}\n\tPrev Loc: {2}\n\tNew Pos: {3}",
                        this, result, RegionLocation, position));
                }

                if (Bounds.Geometry != GeometryType.None)
                    Bounds.Center = position.Value;

                if (flags.HasFlag(ChangePositionFlags.PhysicsResolve) == false)
                    RegisterForPendingPhysicsResolve();

                positionChanged = true;
                // Old
                Properties[PropertyEnum.MapPosition] = position.Value;
            }

            if (orientation.HasValue && (flags.HasFlag(ChangePositionFlags.Update) || preChangeLocation.Orientation != orientation))
            {
                RegionLocation.Orientation = orientation.Value;

                if (Bounds.Geometry != GeometryType.None)
                    Bounds.Orientation = orientation.Value;
                if (Physics.HasAttachedEntities())
                    RegisterForPendingPhysicsResolve();
                orientationChanged = true;
                // Old
                Properties[PropertyEnum.MapOrientation] = orientation.Value.GetYawNormalized();
            }

            if (Locomotor != null && flags.HasFlag(ChangePositionFlags.PhysicsResolve) == false)
            {
                if (positionChanged)
                    Locomotor.ClearSyncState();
                else if (orientationChanged)
                    Locomotor.ClearOrientationSyncState();
            }

            if (positionChanged == false && orientationChanged == false)
                return ChangePositionResult.NotChanged;

            UpdateRegionBounds(); // Add to Quadtree
            SendLocationChangeEvents(preChangeLocation, RegionLocation, flags);
            SetStatus(EntityStatus.ToTransform, true);
            if (RegionLocation.IsValid())
                ExitWorldRegionLocation.Set(RegionLocation);

            if (positionChanged && flags.HasFlag(ChangePositionFlags.SkipInterestUpdate) == false)
            {
                // Update interest when this world entity moves to another cell or it has moved far enough from the last interest update position
                if (Cell != null &&
                   (Cell != previousCell || Vector3.DistanceSquared2D(_lastInterestUpdatePosition, RegionLocation.Position) >= AreaOfInterest.UpdateDistanceSquared))
                {
                    UpdateInterestPolicies(true);
                }
            }

            // Send position to clients if needed
            if (flags.HasFlag(ChangePositionFlags.DoNotSendToClients) == false)
            {
                bool excludeOwner = flags.HasFlag(ChangePositionFlags.DoNotSendToOwner);

                var networkManager = Game.NetworkManager;
                var interestedClients = networkManager.GetInterestedClients(this, AOINetworkPolicyValues.AOIChannelProximity, excludeOwner);
                if (interestedClients.Any())
                {
                    var entityPositionMessageBuilder = NetMessageEntityPosition.CreateBuilder()
                        .SetIdEntity(Id)
                        .SetFlags((uint)flags);

                    if (position.HasValue) entityPositionMessageBuilder.SetPosition(position.Value.ToNetStructPoint3());
                    if (orientation.HasValue) entityPositionMessageBuilder.SetOrientation(orientation.Value.ToNetStructPoint3());

                    networkManager.SendMessageToMultiple(interestedClients, entityPositionMessageBuilder.Build());
                }
            }

            return ChangePositionResult.PositionChanged;
        }

        public RegionLocation ClearWorldLocation()
        {
            if (RegionLocation.IsValid()) ExitWorldRegionLocation.Set(RegionLocation);
            if (Region != null && SpatialPartitionLocation.IsValid()) Region.RemoveEntityFromSpatialPartition(this);
            RegionLocation oldLocation = new(RegionLocation);
            RegionLocation.Set(RegionLocation.Invalid);
            return oldLocation;
        }

        public Vector3 FloorToCenter(Vector3 position)
        {
            Vector3 resultPosition = position;
            if (Bounds.Geometry != GeometryType.None)
                resultPosition.Z += Bounds.HalfHeight;
            // TODO Locomotor.GetCurrentFlyingHeight
            return resultPosition;
        }

        public bool ShouldUseSpatialPartitioning() => Bounds.Geometry != GeometryType.None;

        public EntityRegionSPContext GetEntityRegionSPContext()
        {
            EntityRegionSPContextFlags flags = EntityRegionSPContextFlags.ActivePartition;
            ulong playerRestrictedGuid = 0;

            WorldEntityPrototype entityProto = WorldEntityPrototype;
            if (entityProto == null) return new(flags);

            if (entityProto.CanCollideWithPowerUserItems)
            {
                Avatar avatar = GetMostResponsiblePowerUser<Avatar>();
                if (avatar != null)
                    playerRestrictedGuid = avatar.OwnerPlayerDbId;
            }

            if (!(IsNeverAffectedByPowers || (IsHotspot && !IsCollidableHotspot && !IsReflectingHotspot)))
                flags |= EntityRegionSPContextFlags.StaticPartition;

            return new(flags, playerRestrictedGuid);
        }

        public void UpdateRegionBounds()
        {
            RegionBounds = Bounds.ToAabb();
            if (ShouldUseSpatialPartitioning())
                Region.UpdateEntityInSpatialPartition(this);
        }

        public float GetDistanceTo(WorldEntity other, bool calcRadius)
        {
            if (other == null) return 0f;
            float distance = Vector3.Distance2D(RegionLocation.Position, other.RegionLocation.Position);
            if (calcRadius)
                distance -= Bounds.Radius + other.Bounds.Radius;
            return Math.Max(0.0f, distance);
        }

        public bool OrientToward(Vector3 point, bool ignorePitch = false, ChangePositionFlags changeFlags = ChangePositionFlags.None)
        {
            return OrientToward(point, RegionLocation.Position, ignorePitch, changeFlags);
        }

        private bool OrientToward(Vector3 point, Vector3 origin, bool ignorePitch = false, ChangePositionFlags changeFlags = ChangePositionFlags.None)
        {
            if (IsInWorld == false) Logger.Debug($"Trying to orient entity that is not in the world {this}.  point={point}, ignorePitch={ignorePitch}, cpFlags={changeFlags}");
            Vector3 delta = point - origin;
            if (ignorePitch) delta.Z = 0.0f;
            if (Vector3.LengthSqr(delta) >= MathHelper.PositionSqTolerance)
                return ChangeRegionPosition(null, Orientation.FromDeltaVector(delta), changeFlags) == ChangePositionResult.PositionChanged;
            return false;
        }

        public Vector3 GetVectorFrom(WorldEntity other)
        {
            if (other == null) return Vector3.Zero;
            return RegionLocation.GetVectorFrom(other.RegionLocation);
        }

        private Transform3 GetTransform()
        {
            if (TestStatus(EntityStatus.ToTransform))
            {
                _transform = Transform3.BuildTransform(RegionLocation.Position, RegionLocation.Orientation);
                SetStatus(EntityStatus.ToTransform, false);
            }
            return _transform;
        }

        private void SendLocationChangeEvents(RegionLocation oldLocation, RegionLocation newLocation, ChangePositionFlags flags)
        {
            if (flags.HasFlag(ChangePositionFlags.EnterWorld))
                OnRegionChanged(null, newLocation.Region);
            else
                OnRegionChanged(oldLocation.Region, newLocation.Region);

            if (oldLocation.Area != newLocation.Area)
                OnAreaChanged(oldLocation, newLocation);

            if (oldLocation.Cell != newLocation.Cell)
                OnCellChanged(oldLocation, newLocation, flags);
        }

        #endregion

        #region Physics

        public bool CanBeBlockedBy(WorldEntity other)
        {
            if (other == null || CanCollideWith(other) == false || Bounds.CanBeBlockedBy(other.Bounds) == false) return false;

            if (NoCollide || other.NoCollide)
            {
                bool noEntityCollideException = (HasNoCollideException && Properties[PropertyEnum.NoEntityCollideException] == other.Id) ||
                   (other.HasNoCollideException && other.Properties[PropertyEnum.NoEntityCollideException] == Id);
                return noEntityCollideException;
            }

            var worldEntityProto = WorldEntityPrototype;
            var boundsProto = worldEntityProto?.Bounds;
            var otherWorldEntityProto = other.WorldEntityPrototype;
            var otherBoundsProto = otherWorldEntityProto?.Bounds;

            if ((boundsProto != null && boundsProto.BlockOnlyMyself)
                || (otherBoundsProto != null && otherBoundsProto.BlockOnlyMyself))
                return PrototypeDataRef == other.PrototypeDataRef;

            if ((otherBoundsProto != null && otherBoundsProto.IgnoreBlockingWithAvatars && this is Avatar) ||
                (boundsProto != null && boundsProto.IgnoreBlockingWithAvatars && other is Avatar)) return false;

            bool locomotionNoCollide = Locomotor != null && (Locomotor.HasLocomotionNoEntityCollide || IsInKnockback);
            bool otherLocomotionNoCollide = other.Locomotor != null && (other.Locomotor.HasLocomotionNoEntityCollide || other.IsInKnockback);

            if (locomotionNoCollide || otherLocomotionNoCollide || IsIntangible || other.IsIntangible)
            {
                bool locomotorMovementPower = false;
                if (otherBoundsProto != null)
                {
                    switch (otherBoundsProto.BlocksMovementPowers)
                    {
                        case BoundsMovementPowerBlockType.All:
                            locomotorMovementPower = (Locomotor != null
                                && (Locomotor.IsMovementPower || Locomotor.IsHighFlying))
                                || IsInKnockback || IsIntangible;
                            break;
                        case BoundsMovementPowerBlockType.Ground:
                            locomotorMovementPower = (Locomotor != null
                                && (Locomotor.IsMovementPower && Locomotor.CurrentMoveHeight == 0)
                                && !Locomotor.IgnoresWorldCollision && !IsIntangible)
                                || IsInKnockback;
                            break;
                        case BoundsMovementPowerBlockType.None:
                        default:
                            break;
                    }
                }
                if (locomotorMovementPower == false) return false;
            }

            if (CanBePlayerOwned() && other.CanBePlayerOwned())
            {
                if (GetAlliance() == other.GetAlliance())
                {
                    if (HasPowerUserOverride == false || other.HasPowerUserOverride == false) return false;
                    uint powerId = Properties[PropertyEnum.PowerUserOverrideID];
                    uint otherPowerId = other.Properties[PropertyEnum.PowerUserOverrideID];
                    if (powerId != otherPowerId) return false;
                }
                if (other.IsInKnockdown || other.IsInKnockup) return false;
            }
            return true;
        }

        public virtual bool CanCollideWith(WorldEntity other)
        {
            if (other == null) return false;

            if (TestStatus(EntityStatus.Destroyed) || !IsInWorld
                || other.TestStatus(EntityStatus.Destroyed) || !other.IsInWorld) return false;

            if (Bounds.CollisionType == BoundsCollisionType.None
                || other.Bounds.CollisionType == BoundsCollisionType.None) return false;

            if ((other.Bounds.Geometry == GeometryType.Triangle || other.Bounds.Geometry == GeometryType.Wedge)
                && (Bounds.Geometry == GeometryType.Triangle || Bounds.Geometry == GeometryType.Wedge)) return false;

            var entityProto = WorldEntityPrototype;
            if (entityProto == null) return false;

            if (IsCloneParent()) return false;

            var boundsProto = entityProto.Bounds;
            if (boundsProto != null && boundsProto.IgnoreCollisionWithAllies && IsFriendlyTo(other)) return false;

            if (IsDormant || other.IsDormant) return false;

            return true;
        }

        public void RegisterForPendingPhysicsResolve()
        {
            PhysicsManager physMan = Game?.EntityManager?.PhysicsManager;
            physMan?.RegisterEntityForPendingPhysicsResolve(this);
        }

        #endregion

        #region Navi and Senses

        public void EnableNavigationInfluence()
        {
            if (IsInWorld == false || TestStatus(EntityStatus.ExitingWorld)) return;

            if (HasNavigationInfluence == false)
            {
                var region = Region;
                if (region == null) return;
                if (region.NaviMesh.AddInfluence(RegionLocation.Position, Bounds.Radius, NaviInfluence) == false)
                    Logger.Warn($"Failed to add navi influence for ENTITY={this} MISSION={GameDatabase.GetFormattedPrototypeName(MissionPrototype)}");
                HasNavigationInfluence = true;
            }
        }

        public void DisableNavigationInfluence()
        {
            if (HasNavigationInfluence)
            {
                Region region = Region;
                if (region == null) return;
                if (region.NaviMesh.RemoveInfluence(NaviInfluence) == false)
                    Logger.Warn($"Failed to remove navi influence for ENTITY={this} MISSION={GameDatabase.GetFormattedPrototypeName(MissionPrototype)}");
                HasNavigationInfluence = false;
            }
        }

        public bool CanInfluenceNavigationMesh()
        {
            if (IsInWorld == false || TestStatus(EntityStatus.ExitingWorld) || NoCollide || IsIntangible || IsCloneParent())
                return false;

            var prototype = WorldEntityPrototype;
            if (prototype != null && prototype.Bounds != null)
                return prototype.Bounds.CollisionType == BoundsCollisionType.Blocking && prototype.AffectNavigation;

            return false;
        }

        public void UpdateNavigationInfluence()
        {
            if (HasNavigationInfluence == false) return;

            Region region = Region;
            if (region == null) return;
            var regionPosition = RegionLocation.Position;
            if (NaviInfluence.Point != null)
            {
                if (NaviInfluence.Point.Pos.X != regionPosition.X ||
                    NaviInfluence.Point.Pos.Y != regionPosition.Y)
                    if (region.NaviMesh.UpdateInfluence(NaviInfluence, regionPosition, Bounds.Radius) == false)
                        Logger.Warn($"Failed to update navi influence for ENTITY={ToString()} MISSION={GameDatabase.GetFormattedPrototypeName(MissionPrototype)}");
            }
            else
                if (region.NaviMesh.AddInfluence(regionPosition, Bounds.Radius, NaviInfluence) == false)
                Logger.Warn($"Failed to add navi influence for ENTITY={ToString()} MISSION={GameDatabase.GetFormattedPrototypeName(MissionPrototype)}");
        }

        public PathFlags GetPathFlags()
        {
            if (Locomotor != null) return Locomotor.PathFlags;
            if (WorldEntityPrototype == null) return PathFlags.None;
            return Locomotor.GetPathFlags(WorldEntityPrototype.NaviMethod);
        }

        public NaviPathResult CheckCanPathTo(Vector3 toPosition)
        {
            return CheckCanPathTo(toPosition, GetPathFlags());
        }

        public NaviPathResult CheckCanPathTo(Vector3 toPosition, PathFlags pathFlags)
        {
            var region = Region;
            if (IsInWorld == false || region == null)
            {
                Logger.Warn($"Entity not InWorld when trying to check for a path! Entity: {ToString()}");
                return NaviPathResult.Failed;
            }

            bool hasNaviInfluence = false;
            if (HasNavigationInfluence)
            {
                DisableNavigationInfluence();
                hasNaviInfluence = HasNavigationInfluence;
            }

            var result = NaviPath.CheckCanPathTo(region.NaviMesh, RegionLocation.Position, toPosition, Bounds.Radius, pathFlags);
            if (hasNaviInfluence) EnableNavigationInfluence();

            return result;
        }

        public virtual bool CheckLandingSpot(Power power)
        {
            // TODO: Overrides in Agent and Avatar
            return true;
        }

        public bool LineOfSightTo(WorldEntity other, float radius = 0.0f, float padding = 0.0f, float height = 0.0f)
        {
            if (other == null) return false;
            if (this == other) return true;
            if (other.IsInWorld == false) return false;
            Region region = Region;
            if (region == null) return false;

            Vector3 startPosition = GetEyesPosition();
            return region.LineOfSightTo(startPosition, this, other.RegionLocation.Position, other.Id, radius, padding, height);
        }

        public bool LineOfSightTo(Vector3 targetPosition, float radius = 0.0f, float padding = 0.0f, float height = 0.0f, PathFlags pathFlags = PathFlags.Sight)
        {
            Region region = Region;
            if (region == null) return false;
            Vector3 startPosition = GetEyesPosition();
            return region.LineOfSightTo(startPosition, this, targetPosition, InvalidId, radius, padding, height, pathFlags);
        }

        private Vector3 GetEyesPosition()
        {
            Vector3 retPos = RegionLocation.Position;
            Bounds bounds = Bounds;
            retPos.Z += bounds.EyeHeight;
            return retPos;
        }

        #endregion

        #region Powers

        public Power GetPower(PrototypeId powerProtoRef) => _powerCollection?.GetPower(powerProtoRef);
        public Power GetThrowablePower() => _powerCollection?.ThrowablePower;
        public Power GetThrowableCancelPower() => _powerCollection?.ThrowableCancelPower;
        public virtual bool IsMelee() => false;

        public bool HasPowerInPowerCollection(PrototypeId powerProtoRef)
        {
            if (_powerCollection == null) return Logger.WarnReturn(false, "HasPowerInPowerCollection(): PowerCollection == null");
            return _powerCollection.ContainsPower(powerProtoRef);
        }

        public Power AssignPower(PrototypeId powerProtoRef, PowerIndexProperties indexProps, bool sendPowerAssignmentToClients = true, PrototypeId triggeringPowerRef = PrototypeId.Invalid)
        {
            if (_powerCollection == null) return Logger.WarnReturn<Power>(null, "AssignPower(): _powerCollection == null");
            Power assignedPower = _powerCollection.AssignPower(powerProtoRef, indexProps, triggeringPowerRef, sendPowerAssignmentToClients);
            if (assignedPower == null) return Logger.WarnReturn(assignedPower, "AssignPower(): assignedPower == null");
            return assignedPower;
        }

        public bool UnassignPower(PrototypeId powerProtoRef, bool sendPowerUnassignToClients = true)
        {
            if (HasPowerInPowerCollection(powerProtoRef) == false) return false;    // This includes the null check for PowerCollection

            if (_powerCollection.UnassignPower(powerProtoRef, sendPowerUnassignToClients) == false)
                return Logger.WarnReturn(false, "UnassignPower(): Failed to unassign power");

            return true;
        }

        public virtual PowerUseResult ActivatePower(PrototypeId powerRef, ref PowerActivationSettings settings)
        {
            Power power = GetPower(powerRef);
            if (power == null)
            {
                Logger.Warn($"ActivatePower(): Requested activation of power {GameDatabase.GetPrototypeName(powerRef)} but that power not found on {this}");
                return PowerUseResult.AbilityMissing;
            }
            return ActivatePower(power, ref settings);
        }

        public void EndAllPowers(bool v)
        {
            // TODO
        }

        public T GetMostResponsiblePowerUser<T>(bool skipPet = false) where T : WorldEntity
        {
            if (Game == null)
                return Logger.WarnReturn<T>(null, "GetMostResponsiblePowerUser(): Entity has no associated game. \nEntity: " + ToString());

            WorldEntity currentWorldEntity = this;
            T result = null;
            while (currentWorldEntity != null)
            {
                if (skipPet && currentWorldEntity.IsSummonedPet())
                    return null;

                if (currentWorldEntity is T possibleResult)
                    result = possibleResult;

                if (currentWorldEntity.HasPowerUserOverride == false)
                    break;

                ulong powerUserOverrideId = currentWorldEntity.Properties[PropertyEnum.PowerUserOverrideID];
                currentWorldEntity = Game.EntityManager.GetEntity<WorldEntity>(powerUserOverrideId);

                if (currentWorldEntity == this)
                    return Logger.WarnReturn<T>(null, "GetMostResponsiblePowerUser(): Circular reference in PowerUserOverrideID chain!");
            }

            return result;
        }

        public bool ActivePowerPreventsMovement(PowerMovementPreventionFlags movementPreventionFlag)
        {
            if (IsExecutingPower == false) return false;

            var activePower = ActivePower;
            if (activePower == null) return false;

            if (activePower.IsPartOfAMovementPower())
                return movementPreventionFlag == PowerMovementPreventionFlags.NonForced;

            if (movementPreventionFlag == PowerMovementPreventionFlags.NonForced && activePower.PreventsNewMovementWhileActive())
            {
                if (activePower.IsChannelingPower() == false) return true;
                else if (activePower.IsNonCancellableChannelPower()) return true;
            }

            if (movementPreventionFlag == PowerMovementPreventionFlags.Sync)
                if (activePower.IsChannelingPower() == false || activePower.IsCancelledOnMove())
                    return true;

            if (activePower.TriggersComboPowerOnEvent(PowerEventType.OnPowerEnd))
                return true;

            return false;
        }

        public bool ActivePowerDisablesOrientation()
        {
            if (IsExecutingPower == false) return false;
            var activePower = ActivePower;
            if (activePower == null)
            {
                Logger.Warn($"WorldEntity has ActivePowerRef set, but is missing the power in its power collection! Power: [{GameDatabase.GetPrototypeName(ActivePowerRef)}] WorldEntity: [{ToString()}]");
                return false;
            }
            return activePower.DisableOrientationWhileActive();
        }

        public bool ActivePowerOrientsToTarget()
        {
            if (IsExecutingPower == false) return false;

            var activePower = ActivePower;
            if (activePower == null) return false;

            return activePower.ShouldOrientToTarget();
        }

        public void OrientForPower(Power power, Vector3 targetPosition, Vector3 userPosition)
        {
            if (power.ShouldOrientToTarget() == false)
                return;

            if (power.GetTargetingShape() == TargetingShapeType.Self)
                return;

            if (Properties[PropertyEnum.LookAtMousePosition])
                return;

            OrientToward(targetPosition, userPosition, true, ChangePositionFlags.DoNotSendToServer | ChangePositionFlags.DoNotSendToClients);
        }

        public virtual PowerUseResult CanTriggerPower(PowerPrototype powerProto, Power power, PowerActivationSettingsFlags flags)
        {
            if (power == null && powerProto.Properties == null) return PowerUseResult.GenericError;
            if (power != null && power.Prototype != powerProto) return PowerUseResult.GenericError;

            var powerProperties = power != null ? power.Properties : powerProto.Properties;

            var region = Region;
            if (region == null) return PowerUseResult.GenericError;
            if (Power.CanBeUsedInRegion(powerProto, powerProperties, region) == false)
                return PowerUseResult.RegionRestricted;

            if (Power.IsMovementPower(powerProto)
                && (IsSystemImmobilized || (IsImmobilized && powerProperties[PropertyEnum.NegStatusUsable] == false)))
                return PowerUseResult.RestrictiveCondition;

            if (powerProperties[PropertyEnum.PowerUsesReturningWeapon] && IsWeaponMissing)
                return PowerUseResult.WeaponMissing;

            var targetingShape = Power.GetTargetingShape(powerProto);
            if (targetingShape == TargetingShapeType.Self)
            {
                if (Power.IsValidTarget(powerProto, this, Alliance, this) == false)
                    return PowerUseResult.BadTarget;
            }
            else if (targetingShape == TargetingShapeType.TeamUp)
            {
                if (this is not Avatar avatar)
                    return PowerUseResult.GenericError;
                var teamUpAgent = avatar.CurrentTeamUpAgent;
                if (teamUpAgent == null)
                    return PowerUseResult.TargetIsMissing;
                if (Power.IsValidTarget(powerProto, this, Alliance, teamUpAgent) == false)
                    return PowerUseResult.BadTarget;
            }

            if (powerProto.IsHighFlyingPower)
            {
                var naviMesh = region.NaviMesh;
                var pathFlags = GetPathFlags();
                pathFlags |= PathFlags.Fly;
                pathFlags &= ~PathFlags.Walk;
                if (naviMesh.Contains(RegionLocation.Position, Bounds.Radius, new DefaultContainsPathFlagsCheck(pathFlags)) == false)
                    return PowerUseResult.RegionRestricted;
            }

            return PowerUseResult.Success;
        }

        public virtual bool CanPowerTeleportToPosition(Vector3 position)
        {
            if (Region == null) return false;

            return Region.NaviMesh.Contains(position, Bounds.GetRadius(), new DefaultContainsPathFlagsCheck(GetPathFlags()));
        }

        public int GetPowerChargesAvailable(PrototypeId powerProtoRef)
        {
            return Properties[PropertyEnum.PowerChargesAvailable, powerProtoRef];
        }

        public int GetPowerChargesMax(PrototypeId powerProtoRef)
        {
            return Properties[PropertyEnum.PowerChargesMax, powerProtoRef];
        }

        public TimeSpan GetAbilityCooldownStartTime(PowerPrototype powerProto)
        {
            return Properties[PropertyEnum.PowerCooldownStartTime, powerProto.DataRef];
        }

        public virtual TimeSpan GetAbilityCooldownTimeElapsed(PowerPrototype powerProto)
        {
            // Overriden in Avatar
            return Game.CurrentTime - GetAbilityCooldownStartTime(powerProto);
        }

        public virtual TimeSpan GetAbilityCooldownTimeRemaining(PowerPrototype powerProto)
        {
            // Overriden in Agent
            TimeSpan cooldownDurationForLastActivation = GetAbilityCooldownDurationUsedForLastActivation(powerProto);
            TimeSpan cooldownTimeElapsed = Clock.Max(GetAbilityCooldownTimeElapsed(powerProto), TimeSpan.Zero);
            return Clock.Max(cooldownDurationForLastActivation - cooldownTimeElapsed, TimeSpan.Zero);
        }

        public TimeSpan GetAbilityCooldownDuration(PowerPrototype powerProto)
        {
            Power power = GetPower(powerProto.DataRef);
            
            if (power != null)
                return power.GetCooldownDuration();

            if (powerProto.Properties == null) return Logger.WarnReturn(TimeSpan.Zero, "GetAbilityCooldownDuration(): powerProto.Properties == null");
            return Power.GetCooldownDuration(powerProto, this, powerProto.Properties);
        }

        public TimeSpan GetAbilityCooldownDurationUsedForLastActivation(PowerPrototype powerProto)
        {
            TimeSpan powerCooldownDuration = TimeSpan.Zero;

            if (Power.IsCooldownOnPlayer(powerProto))
            {
                Player powerOwnerPlayer = GetOwnerOfType<Player>();
                if (powerOwnerPlayer != null)
                    powerCooldownDuration = powerOwnerPlayer.Properties[PropertyEnum.PowerCooldownDuration, powerProto.DataRef];
                else
                    Logger.Warn("GetAbilityCooldownDurationUsedForLastActivation(): powerOwnerPlayer == null");
            }
            else
            {
                powerCooldownDuration = Properties[PropertyEnum.PowerCooldownDuration, powerProto.DataRef];
            }

            return powerCooldownDuration;
        }

        public bool IsPowerOnCooldown(PowerPrototype powerProto)
        {
            return GetAbilityCooldownTimeRemaining(powerProto) > TimeSpan.Zero;
        }

        public virtual TimeSpan GetPowerInterruptCooldown(PowerPrototype powerProto)
        {
            // Overriden in Agent and Avatar
            return TimeSpan.Zero;
        }

        public bool IsTargetable(WorldEntity entity)
        {
            if (IsTargetableInternal() == false) return false;
            if (entity == null) return false;

            var player = GetOwnerOfType<Player>();
            if (player != null && player.IsTargetable(entity.Alliance) == false) return false;

            return true;
        }

        public bool IsAffectedByPowers()
        {
            if (IsAffectedByPowersInternal() == false)
                return false;

            if (Alliance == null)
                return false;

            return true;
        }

        public virtual void ActivatePostPowerAction(Power power, EndPowerFlags flags)
        {
            // NOTE: Overriden in avatar
        }

        public virtual void UpdateRecurringPowerApplication(PowerApplication powerApplication, PrototypeId powerProtoRef)
        {
            // NOTE: Overriden in avatar
        }

        public virtual bool ShouldContinueRecurringPower(Power power, ref EndPowerFlags flags)
        {
            // NOTE: Overriden in avatar
            return true;
        }

        public bool ApplyPowerResults(PowerResults powerResults)
        {
            // Send power results to clients
            NetMessagePowerResult powerResultMessage = ArchiveMessageBuilder.BuildPowerResultMessage(powerResults);
            Game.NetworkManager.SendMessageToInterested(powerResultMessage, this, AOINetworkPolicyValues.AOIChannelProximity);

            // Apply the results to this entity
            // TODO: More stuff

            // Calculate health difference based on all damage types and healing
            // NOTE: Health can be > 2147483647, so we have to use 64-bit integers here to avoid overflows
            long health = Properties[PropertyEnum.Health];
            float healthDelta = 0f;

            if (powerResults.Flags.HasFlag(PowerResultFlags.InstantKill))
            {
                // INSTANT KILL
                healthDelta -= health;
            }
            else
            {
                // Calculate damage delta normally
                healthDelta -= powerResults.Properties[PropertyEnum.Damage, (int)DamageType.Physical];
                healthDelta -= powerResults.Properties[PropertyEnum.Damage, (int)DamageType.Energy];
                healthDelta -= powerResults.Properties[PropertyEnum.Damage, (int)DamageType.Mental];
                healthDelta += powerResults.Properties[PropertyEnum.Healing];
            }

            // Apply health delta
            health += (long)MathF.Round(healthDelta);
            health = Math.Clamp(health, Properties[PropertyEnum.HealthMin], Properties[PropertyEnum.HealthMaxOther]);

            // Change health to the new value
            WorldEntity powerUser = Game.EntityManager.GetEntity<WorldEntity>(powerResults.PowerOwnerId);
            WorldEntity ultimatePowerUser = Game.EntityManager.GetEntity<WorldEntity>(powerResults.UltimateOwnerId);

            if (health <= 0)
            {
                Kill(ultimatePowerUser, KillFlags.None, powerUser);
            }
            else
            {
                Properties[PropertyEnum.Health] = health;
                if (powerResults.Flags.HasFlag(PowerResultFlags.Hostile))
                    OnGotHit(ultimatePowerUser);
            }

            return true;
        }

        public virtual void OnGotHit(WorldEntity attacker)
        {
            TriggerEntityActionEvent(EntitySelectorActionEventType.OnGotAttacked);
            if (attacker != null && attacker.GetMostResponsiblePowerUser<Avatar>() != null)
                TriggerEntityActionEvent(EntitySelectorActionEventType.OnGotAttackedByPlayer);
        }

        public string PowerCollectionToString()
        {
            StringBuilder sb = new();
            sb.AppendLine($"Powers:");
            foreach (var kvp in _powerCollection)
                sb.AppendLine($" {GameDatabase.GetFormattedPrototypeName(kvp.Value.PowerPrototypeRef)}");
            return sb.ToString();
        }

        protected virtual PowerUseResult ActivatePower(Power power, ref PowerActivationSettings settings)
        {
            return power.Activate(ref settings);
        }

        private Power GetActivePower()
        {
            if (ActivePowerRef != PrototypeId.Invalid)
                return PowerCollection?.GetPower(ActivePowerRef);
            return null;
        }

        private bool IsTargetableInternal()
        {
            if (IsAffectedByPowersInternal() == false) return false;
            if (IsUntargetable) return false;
            if (Alliance == null) return false;
            return true;
        }

        private bool IsAffectedByPowersInternal()
        {
            if (IsNeverAffectedByPowers
                || IsInWorld == false || IsSimulated == false
                || IsDormant || IsUnaffectable || IsHotspot) return false;
            return true;
        }

        #endregion

        #region Stats

        public RankPrototype GetRankPrototype()
        {
            var rankRef = Properties[PropertyEnum.Rank];
            if (rankRef != PrototypeId.Invalid)
            {
                var rankProto = GameDatabase.GetPrototype<RankPrototype>(rankRef);
                if (rankProto == null) return null;
                return rankProto;
            }
            else
            {
                var worldEntityProto = WorldEntityPrototype;
                if (worldEntityProto == null) return null;
                return GameDatabase.GetPrototype<RankPrototype>(worldEntityProto.Rank);
            }
        }

        public float GetDefenseRating(DamageType damageType)
        {
            throw new NotImplementedException();
        }

        public float GetDamageReductionPct(float defenseRating, WorldEntity worldEntity, PowerPrototype powerProto)
        {
            throw new NotImplementedException();
        }

        public float GetDamageRating(DamageType damageType)
        {
            CombatGlobalsPrototype combatGlobals = GameDatabase.CombatGlobalsPrototype;
            if (combatGlobals == null) return Logger.WarnReturn(0f, "GetDamageRating(): combatGlobal == null");

            float damageRating = Properties[PropertyEnum.DamageRating];
            damageRating += Properties[PropertyEnum.DamageRatingBonusHardcore] * combatGlobals.GetHardcoreAttenuationFactor(Properties);
            damageRating += Properties[PropertyEnum.DamageRatingBonusMvmtSpeed] * MathF.Max(0f, BonusMovementSpeed);

            if (damageType != DamageType.Any)
                damageRating += Properties[PropertyEnum.DamageRatingBonusByType, (int)damageType];

            return damageRating;
        }

        public float GetCastSpeedPct(PowerPrototype powerProto)
        {
            float castSpeedPct = Properties[PropertyEnum.CastSpeedIncrPct] - Properties[PropertyEnum.CastSpeedDecrPct];
            float castSpeedMult = Properties[PropertyEnum.CastSpeedMult];

            if (powerProto != null)
            {
                // Apply power-specific multiplier
                castSpeedMult += Properties[PropertyEnum.CastSpeedMultPower, powerProto.DataRef];

                // Apply keyword bonuses
                foreach (var kvp in Properties.IteratePropertyRange(PropertyEnum.CastSpeedIncrPctKwd))
                {
                    Property.FromParam(kvp.Key, 0, out PrototypeId keywordRef);
                    if (powerProto.HasKeyword(keywordRef.As<KeywordPrototype>()))
                        castSpeedPct += kvp.Value;
                }

                foreach (var kvp in Properties.IteratePropertyRange(PropertyEnum.CastSpeedMultKwd))
                {
                    Property.FromParam(kvp.Key, 0, out PrototypeId keywordRef);
                    if (powerProto.HasKeyword(keywordRef.As<KeywordPrototype>()))
                        castSpeedMult += kvp.Value;
                }

                // Apply tab bonuses for avatars
                if (Prototype is AvatarPrototype avatarProto)
                {
                    var powerProgTableRef = avatarProto.GetPowerProgressionTableTabRefForPower(powerProto.DataRef);
                    if (powerProgTableRef != PrototypeId.Invalid)
                        castSpeedPct += Properties[PropertyEnum.CastSpeedIncrPctTab, powerProgTableRef, avatarProto.DataRef];
                }
            }

            // Cast speed is capped at 50000%
            castSpeedPct = MathF.Min(castSpeedPct, 500f);

            // Diminishing returns?
            if (castSpeedPct > 0f)
            {
                float pow = MathF.Pow(2.718f, -3f * castSpeedPct);
                castSpeedPct = MathF.Min(castSpeedPct, 0.4f - (0.4f * pow));
            }

            // Apply multiplier
            castSpeedPct = (1f + castSpeedPct) * (1f + castSpeedMult);

            // Cast speed can't go below 50%
            castSpeedPct = MathF.Max(castSpeedPct, 0.5f);

            return castSpeedPct;
        }

        #endregion

        #region Alliances

        public bool IsFriendlyTo(WorldEntity other, AlliancePrototype allianceProto = null)
        {
            if (other == null) return false;
            return IsFriendlyTo(other.Alliance, allianceProto);
        }

        public bool IsFriendlyTo(AlliancePrototype otherAllianceProto, AlliancePrototype allianceOverrideProto = null)
        {
            if (otherAllianceProto == null) return false;
            AlliancePrototype thisAllianceProto = allianceOverrideProto ?? Alliance;
            if (thisAllianceProto == null) return false;
            return thisAllianceProto.IsFriendlyTo(otherAllianceProto) && !thisAllianceProto.IsHostileTo(otherAllianceProto);
        }

        public bool IsHostileTo(AlliancePrototype otherAllianceProto, AlliancePrototype allianceOverrideProto = null)
        {
            if (otherAllianceProto == null) return false;
            AlliancePrototype thisAllianceProto = allianceOverrideProto ?? Alliance;
            if (thisAllianceProto == null) return false;
            return thisAllianceProto.IsHostileTo(otherAllianceProto);
        }

        public bool IsHostileTo(WorldEntity other, AlliancePrototype allianceOverride = null)
        {
            if (other == null) return false;

            if (this is not Avatar && IsMissionCrossEncounterHostilityOk == false)
            {
                bool isPlayer = false;
                if (HasPowerUserOverride)
                {
                    var userId = Properties[PropertyEnum.PowerUserOverrideID];
                    if (userId != InvalidId)
                    {
                        var user = Game.EntityManager.GetEntity<Entity>(userId);
                        if (user?.GetOwnerOfType<Player>() != null)
                            isPlayer = true;
                    }
                }

                if (isPlayer == false
                    && IgnoreMissionOwnerForTargeting == false
                    && HasMissionPrototype && other.HasMissionPrototype
                    && (PrototypeId)Properties[PropertyEnum.MissionPrototype] != (PrototypeId)other.Properties[PropertyEnum.MissionPrototype])
                    return false;
            }

            return IsHostileTo(other.Alliance, allianceOverride);
        }

        private void OnAllianceChanged(PrototypeId allianceRef)
        {
            if (allianceRef != PrototypeId.Invalid)
            {
                var allianceProto = GameDatabase.GetPrototype<AlliancePrototype>(allianceRef);
                if (allianceProto != null)
                    _allianceProto = allianceProto;
            }
            else
            {
                var worldEntityProto = WorldEntityPrototype;
                if (worldEntityProto != null)
                    _allianceProto = GameDatabase.GetPrototype<AlliancePrototype>(worldEntityProto.Alliance);
            }
        }

        private AlliancePrototype GetAlliance()
        {
            if (_allianceProto == null) return null;

            PrototypeId allianceRef = _allianceProto.DataRef;
            if (IsControlledEntity && _allianceProto.WhileControlled != PrototypeId.Invalid)
                allianceRef = _allianceProto.WhileControlled;
            if (IsConfused && _allianceProto.WhileConfused != PrototypeId.Invalid)
                allianceRef = _allianceProto.WhileConfused;

            return GameDatabase.GetPrototype<AlliancePrototype>(allianceRef);
        }

        #endregion

        #region Interaction

        public virtual bool InInteractRange(WorldEntity interactee, InteractionMethod interaction, bool interactFallbackRange = false)
        {
            if (IsSingleInteraction(interaction) == false && interaction.HasFlag(InteractionMethod.Throw)) return false;

            if (IsInWorld == false || interactee.IsInWorld == false) return false;

            float checkRange;
            float interactRange = InteractRange;

            if (interaction == InteractionMethod.Throw)
                if (Prototype is AgentPrototype agentProto) interactRange = agentProto.InteractRangeThrow;

            var worldEntityProto = WorldEntityPrototype;
            if (worldEntityProto == null) return false;

            var interacteeWorldEntityProto = interactee.WorldEntityPrototype;
            if (interacteeWorldEntityProto == null) return false;

            if (interacteeWorldEntityProto.InteractIgnoreBoundsForDistance == false)
                checkRange = Bounds.Radius + interactee.Bounds.Radius + interactRange + worldEntityProto.InteractRangeBonus + interacteeWorldEntityProto.InteractRangeBonus;
            else
                checkRange = interactRange;

            if (checkRange <= 0f) return false;

            if (interactFallbackRange)
                checkRange += InteractFallbackRange;

            float checkRangeSq = checkRange * checkRange;
            float rangeSq = Vector3.DistanceSquared(interactee.RegionLocation.Position, RegionLocation.Position);

            return rangeSq <= checkRangeSq;
        }

        public static bool IsSingleInteraction(InteractionMethod interaction)
        {
            return interaction != InteractionMethod.None; // IO::BitfieldHasSingleBitSet
        }

        public virtual InteractionResult AttemptInteractionBy(EntityDesc interactorDesc, InteractionFlags flags, InteractionMethod method)
        {
            var interactor = interactorDesc.GetEntity<Agent>(Game);
            if (interactor == null || interactor.IsInWorld == false) return InteractionResult.Failure;
            InteractData data = null;
            InteractionMethod iteractionStatus = InteractionManager.CallGetInteractionStatus(new EntityDesc(this), interactor, InteractionOptimizationFlags.None, flags, ref data);
            iteractionStatus &= method;

            switch (iteractionStatus)
            {
                case InteractionMethod.None:
                    return InteractionResult.Failure;

                // case InteractionMethod.Attack: // client only
                //    if (interactor.StartDefaultAttack(flags.HaveFlag(InteractionFlags.StopMove) == false))
                //        return InteractionResult.Success;
                //    else
                //        return InteractionResult.AttackFail; 

                case InteractionMethod.Throw: // server

                    if (interactor.InInteractRange(this, InteractionMethod.Throw) == false)
                        return InteractionResult.OutOfRange;
                    if (interactor.IsExecutingPower)
                        return InteractionResult.ExecutingPower;
                    if (interactor.StartThrowing(Id))
                        return InteractionResult.Success;

                    break;

                    // case InteractionMethod.Converse: // client only
                    // case InteractionMethod.Use:
                    //    return PostAttemptInteractionBy(interactor, iteractionStatus) 
            }

            return InteractionResult.Failure;
        }

        public bool IsThrowableBy(WorldEntity thrower)
        {
            if (IsDead || Properties[PropertyEnum.ThrowablePower] == PrototypeId.Invalid) return false;
            if (thrower != null)
                if (thrower.Throwability < Properties[PropertyEnum.Throwability]) return false;
            return true;
        }

        #endregion

        #region Event Handlers

        public override void OnChangePlayerAOI(Player player, InterestTrackOperation operation, AOINetworkPolicyValues newInterestPolicies, AOINetworkPolicyValues previousInterestPolicies, AOINetworkPolicyValues archiveInterestPolicies = AOINetworkPolicyValues.AOIChannelNone)
        {
            base.OnChangePlayerAOI(player, operation, newInterestPolicies, previousInterestPolicies, archiveInterestPolicies);
            //UpdateSimulationState();      // We do simulation updates per-cell now
        }

        public virtual void OnEnteredWorld(EntitySettings settings)
        {
            if (CanInfluenceNavigationMesh())
                EnableNavigationInfluence();

            PowerCollection?.OnOwnerEnteredWorld();

            if (WorldEntityPrototype.DiscoverInRegion)
                Region.DiscoverEntity(this, false);

            UpdateInterestPolicies(true, settings);
            Region.EntityTracker.ConsiderForTracking(this);
            UpdateSimulationState();
        }

        public virtual void OnExitedWorld()
        {
            PowerCollection?.OnOwnerExitedWorld();

            // Undiscover from region
            if (WorldEntityPrototype.DiscoverInRegion)
                Region.UndiscoverEntity(this, true);

            // Undiscover from players
            if (InterestReferences.IsAnyPlayerInterested(AOINetworkPolicyValues.AOIChannelDiscovery))
            {
                foreach (ulong playerId in InterestReferences.PlayerIds)
                {
                    Player player = Game.EntityManager.GetEntity<Player>(playerId);

                    if (player == null)
                    {
                        Logger.Warn("OnExitedWorld(): player == null");
                        continue;
                    }

                    player.UndiscoverEntity(this, false);   // Skip interest update for undiscover because we are doing an update below anyway
                }
            }

            UpdateInterestPolicies(false);

            UpdateSimulationState();
        }

        public override void OnDeallocate()
        {
            base.OnDeallocate();
            PowerCollection?.OnOwnerDeallocate();
        }

        public virtual void OnDramaticEntranceEnd() { }

        public override void OnPropertyChange(PropertyId id, PropertyValue newValue, PropertyValue oldValue, SetPropertyFlags flags)
        {
            base.OnPropertyChange(id, newValue, oldValue, flags);
            if (flags.HasFlag(SetPropertyFlags.Refresh)) return;

            switch (id.Enum)
            {
                case PropertyEnum.AllianceOverride:
                    OnAllianceChanged(newValue);
                    break;

                case PropertyEnum.CastSpeedDecrPct:
                case PropertyEnum.CastSpeedIncrPct:
                case PropertyEnum.CastSpeedMult:
                    PowerCollection?.OnOwnerCastSpeedChange(PrototypeId.Invalid);
                    break;

                case PropertyEnum.CastSpeedIncrPctKwd:
                case PropertyEnum.CastSpeedMultKwd:
                    if (PowerCollection != null)
                    {
                        Property.FromParam(id, 0, out PrototypeId powerKeywordRef);

                        if (powerKeywordRef == PrototypeId.Invalid)
                        {
                            Logger.Warn("OnPropertyChange(): powerKeywordRef == PrototypeId.Invalid");
                            break;
                        }

                        PowerCollection.OnOwnerCastSpeedChange(powerKeywordRef);
                    }

                    break;

                case PropertyEnum.CastSpeedIncrPctTab:
                    if (PowerCollection != null)
                    {
                        Property.FromParam(id, 0, out PrototypeId powerTabRef);

                        if (powerTabRef == PrototypeId.Invalid)
                        {
                            Logger.Warn("OnPropertyChange(): powerTabRef == PrototypeId.Invalid");
                            break;
                        }

                        PowerCollection.OnOwnerCastSpeedChange(powerTabRef);
                    }

                    break;

                case PropertyEnum.CastSpeedMultPower:
                    Property.FromParam(id, 0, out PrototypeId powerProtoRef);

                    if (powerProtoRef == PrototypeId.Invalid)
                    {
                        Logger.Warn("OnPropertyChange(): powerProtoRef == PrototypeId.Invalid");
                        break;
                    }

                    GetPower(powerProtoRef)?.OnOwnerCastSpeedChange();

                    break;

                case PropertyEnum.HealthMax:
                    Properties[PropertyEnum.HealthMaxOther] = newValue;
                    break;

                case PropertyEnum.MissileBlockingHotspot:
                    if (IsHotspot)
                        SetFlag(EntityFlags.IsCollidableHotspot, newValue);
                    break;

                case PropertyEnum.MissionPrototype:
                    if (IsInWorld && Region != null && Region.EntityTracker != null)
                    {
                        PrototypeId missionRef = newValue;
                        bool isTracked = IsTrackedByContext(missionRef);
                        if ((missionRef == PrototypeId.Invalid && isTracked) || (missionRef != PrototypeId.Invalid && !isTracked))
                            Region.EntityTracker.ConsiderForTracking(this);
                    }
                    break;

                case PropertyEnum.NoEntityCollide:
                    SetFlag(EntityFlags.NoCollide, newValue);
                    bool canInfluence = CanInfluenceNavigationMesh();
                    if (canInfluence ^ HasNavigationInfluence)
                    {
                        if (canInfluence)
                            EnableNavigationInfluence();
                        else
                            DisableNavigationInfluence();
                    }
                    break;

                case PropertyEnum.NoEntityCollideException:
                    SetFlag(EntityFlags.HasNoCollideException, newValue != InvalidId);
                    break;

                case PropertyEnum.Intangible:
                    SetFlag(EntityFlags.Intangible, newValue);
                    canInfluence = CanInfluenceNavigationMesh();
                    if (canInfluence ^ HasNavigationInfluence)
                    {
                        if (canInfluence)
                            EnableNavigationInfluence();
                        else
                            DisableNavigationInfluence();
                    }
                    break;

                case PropertyEnum.SkillshotReflectChancePct:
                    if (IsHotspot)
                        SetFlag(EntityFlags.IsReflectingHotspot, newValue);
                    break;
            }
        }

        public virtual void OnCellChanged(RegionLocation oldLocation, RegionLocation newLocation, ChangePositionFlags flags)
        {
            Cell oldCell = oldLocation.Cell;
            Cell newCell = newLocation.Cell;

            if (newCell != null)
                Properties[PropertyEnum.MapCellId] = newCell.Id;

            // TODO other events
        }

        public virtual void OnAreaChanged(RegionLocation oldLocation, RegionLocation newLocation)
        {
            Area oldArea = oldLocation.Area;
            Area newArea = newLocation.Area;
            if (newArea != null)
            {
                Properties[PropertyEnum.MapAreaId] = newArea.Id;
                Properties[PropertyEnum.ContextAreaRef] = newArea.PrototypeDataRef;
            }

            // TODO other events
        }

        public virtual void OnRegionChanged(Region oldRegion, Region newRegion)
        {
            if (newRegion != null)
                Properties[PropertyEnum.MapRegionId] = newRegion.Id;

            // TODO other events
        }

        public virtual void OnLocomotionStateChanged(LocomotionState oldLocomotionState, LocomotionState newLocomotionState)
        {
            if (IsInWorld == false) return;

            // Check if locomotion state requires updating
            LocomotionState.CompareLocomotionStatesForSync(oldLocomotionState, newLocomotionState,
                out bool syncRequired, out bool pathNodeSyncRequired, newLocomotionState.FollowEntityId != InvalidId);

            if (syncRequired == false && pathNodeSyncRequired == false) return;

            // Send locomotion update to interested clients
            // NOTE: Avatars are locomoted on their local client independently, so they are excluded from locomotion updates.
            var networkManager = Game.NetworkManager;
            var interestedClients = networkManager.GetInterestedClients(this, AOINetworkPolicyValues.AOIChannelProximity, IsMovementAuthoritative == false);
            if (interestedClients.Any() == false) return;
            NetMessageLocomotionStateUpdate locomotionStateUpdateMessage = ArchiveMessageBuilder.BuildLocomotionStateUpdateMessage(
                this, oldLocomotionState, newLocomotionState, pathNodeSyncRequired);
            networkManager.SendMessageToMultiple(interestedClients, locomotionStateUpdateMessage);
        }

        public virtual void OnPreGeneratePath(Vector3 start, Vector3 end, List<WorldEntity> entities) { }

        public override void OnPostAOIAddOrRemove(Player player, InterestTrackOperation operation,
            AOINetworkPolicyValues newInterestPolicies, AOINetworkPolicyValues previousInterestPolicies)
        {
            base.OnPostAOIAddOrRemove(player, operation, newInterestPolicies, previousInterestPolicies);

            AOINetworkPolicyValues gainedPolicies = newInterestPolicies & ~previousInterestPolicies;

            if (gainedPolicies.HasFlag(AOINetworkPolicyValues.AOIChannelProximity))
            {
                // Send our entire power collection when we gain proximity and enter game world on the client
                // (the client needs to already be aware of us through ownership or some other channel)
                if (previousInterestPolicies != AOINetworkPolicyValues.AOIChannelNone)
                    PowerCollection?.SendEntireCollection(player);

                // Mark as discovered by the player if needed
                if (IsDiscoverable && operation == InterestTrackOperation.Add && WorldEntityPrototype.ObjectiveInfo?.TrackAfterDiscovery == true)
                    player.DiscoverEntity(this, true);
            }
        }

        public virtual bool OnPowerAssigned(Power power) { return true; }
        public virtual bool OnPowerUnassigned(Power power) { return true; }
        public virtual void OnPowerEnded(Power power, EndPowerFlags flags) { }

        public virtual void OnOverlapBegin(WorldEntity whom, Vector3 whoPos, Vector3 whomPos) { }
        public virtual void OnOverlapEnd(WorldEntity whom) { }
        public virtual void OnCollide(WorldEntity whom, Vector3 whoPos) { }
        public virtual void OnSkillshotReflected(Missile missile) { }

        #endregion

        public virtual AssetId GetEntityWorldAsset()
        {
            // NOTE: Overriden in Agent, Avatar, and Missile
            return GetOriginalWorldAsset();
        }

        public AssetId GetOriginalWorldAsset()
        {
            return GetOriginalWorldAsset(WorldEntityPrototype);
        }

        public static AssetId GetOriginalWorldAsset(WorldEntityPrototype prototype)
        {
            if (prototype == null) return Logger.WarnReturn(AssetId.Invalid, $"GetOriginalWorldAsset(): prototype == null");
            return prototype.UnrealClass;
        }

        public virtual bool IsSummonedPet()
        {
            return false;
        }

        public bool IsCloneParent()
        {
            return WorldEntityPrototype.ClonePerPlayer && Properties[PropertyEnum.RestrictedToPlayerGuid] == 0;
        }

        public override bool ApplyState(PrototypeId stateRef)
        {
            if (base.ApplyState(stateRef) == false) return false;

            stateRef = Properties[PropertyEnum.EntityState];
            var entityStateProto = GameDatabase.GetPrototype<EntityStatePrototype>(stateRef);
            if (entityStateProto == null) return false;

            /*  MoloidInvasionCoverTransition NotInGame
            if (entityStateProto is DoorEntityStatePrototype doorStateProto)
            {
                

                var region = Region;
                if (doorStateProto.IsOpen == false) 
                {
                    if (region != null && _naviDoorHandle == null)
                        _naviDoorHandle = region.NaviMesh.CreateDoorEdge(RegionLocation.Position, Vector3.Perp2D(Forward), NaviContentTags.Blocking, 1024.0f);
                }
                else if (_naviDoorHandle != null)
                {
                    if (region != null && _naviDoorHandle != null)
                    {
                        _naviDoorHandle = region.NaviMesh.RemoveDoorEdge(_naviDoorHandle);
                        _naviDoorHandle = null;
                    }
                }
            }*/

            if (entityStateProto.OnActivatePowers.HasValue())
            {
                // Not Used
            }
            return true;
        }

        public override bool ClearState()
        {
            if (base.ClearState() == false) return false;

            PrototypeId stateRef = Properties[PropertyEnum.EntityState]; 
            var entityStateProto = GameDatabase.GetPrototype<EntityStatePrototype>(stateRef);
            if (entityStateProto == null) return false;

            /*  MoloidInvasionCoverTransition NotInGame
            if (entityStateProto is DoorEntityStatePrototype doorStateProto)
            {
                if (doorStateProto.IsOpen == false)
                { 
                    var region = Region;
                    if (region != null && _naviDoorHandle != null)
                    {
                        _naviDoorHandle = region.NaviMesh.RemoveDoorEdge(_naviDoorHandle);
                        _naviDoorHandle = null;
                    }
                }
            }*/
            return true;
        }

        public void SetTaggedBy(Player player, PowerPrototype powerProto)
        {
            TagPlayers.Add(player, powerProto);
            var group = SpawnGroup;
            if (group != null && group.SpawnerId != InvalidId)
            {
                var spawner = Game.EntityManager.GetEntity<Spawner>(group.SpawnerId);
                spawner?.SetTaggedBy(player, null);
            }            
        }

        public override SimulateResult SetSimulated(bool simulated)
        {
            var result = base.SetSimulated(simulated);
            if (result != SimulateResult.None && Locomotor != null)
            {
                ModifyCollectionMembership(EntityCollection.Locomotion, IsSimulated);
                if (Region != null)
                {
                    if (simulated)
                        Region.EntitySetSimulatedEvent.Invoke(new(this));
                    else
                        Region.EntitySetUnSimulatedEvent.Invoke(new(this));
                }
                SpawnSpec?.OnUpdateSimulation();
            }
            if (result == SimulateResult.Set)
            {
                // TODO EnemyBoost Rank
            }
            return result;
        }

        public void EmergencyRegionCleanup(Region region)
        {
            throw new NotImplementedException();
        }

        public bool IsTrackedByContext(PrototypeId context)
        {
            return _trackingContextMap.ContainsKey(context);
        }

        #region Actions

        public void RegisterActions(List<EntitySelectorActionPrototype> actions)
        {
            if (actions == null) return;
            EntityActionComponent ??= new(this);
            EntityActionComponent.Register(actions);
        }

        public ScriptRoleKeyEnum GetScriptRoleKey()
        {
            if (SpawnSpec != null)
                return SpawnSpec.RoleKey;
            else
                return (ScriptRoleKeyEnum)(uint)Properties[PropertyEnum.ScriptRoleKey];
        }

        public bool CanEntityActionTrigger(EntitySelectorActionEventType eventType)
        {
            if (EntityActionComponent != null)
                return EntityActionComponent.CanTrigger(eventType);
            return false;
        }

        public void TriggerEntityActionEvent(EntitySelectorActionEventType actionType)
        {
            if (EntityActionComponent != null)
            {
                // Logger.Trace($"TriggerEntityActionEvent {PrototypeName} {actionType}");
                EntityActionComponent.Trigger(actionType);
            }
        }

        public virtual bool ProcessEntityAction(EntitySelectorActionPrototype action)
        {
            if (IsControlledEntity || EntityActionComponent == null || IsInWorld == false) return false;

            // TODO action.SpawnerTrigger

            var aiOverride = action.PickAIOverride(Game.Random);
            if (aiOverride != null)
            {
                var powerRef = aiOverride.Power;
                if (powerRef != PrototypeId.Invalid)
                {
                    if (aiOverride.PowerRemove)
                    {
                        UnassignPower(powerRef);
                        EntityActionComponent.PerformPowers.Remove(powerRef);
                    }
                    else
                    {
                        PowerIndexProperties indexProps = new(0, CharacterLevel, CombatLevel);
                        AssignPower(powerRef, indexProps);

                        PowerActivationSettings powerSettings = new(Id, Vector3.Zero, RegionLocation.Position);
                        powerSettings.Flags |= PowerActivationSettingsFlags.NotifyOwner;
                        var result = ActivatePower(powerRef, ref powerSettings);
                        if (result == PowerUseResult.Success)
                            EntityActionComponent.PerformPowers.Add(powerRef);
                        else
                            return Logger.WarnReturn(false, $"ProcessEntityAction ActivatePower [{powerRef}] = {result}");
                    }
                }
            }

            return true;
        }

        public void ShowOverheadText(LocaleStringId idText, float duration)
        {
            var message = NetMessageShowOverheadText.CreateBuilder()
                .SetIdAgent(Id)
                .SetIdText((ulong)idText)
                .SetDuration(duration)
                .Build();

            Game.NetworkManager.SendMessageToInterested(message, this, AOINetworkPolicyValues.AOIChannelProximity);
        }

        #endregion

        public bool HasKeyword(PrototypeId keyword)
        {
            return HasKeyword(GameDatabase.GetPrototype<KeywordPrototype>(keyword));
        }

        public bool HasKeyword(KeywordPrototype keywordProto)
        {
            return keywordProto != null && WorldEntityPrototype.HasKeyword(keywordProto);
        }

        public bool HasConditionWithKeyword(PrototypeId keywordRef)
        {
            var keywordProto = GameDatabase.GetPrototype<KeywordPrototype>(keywordRef);
            if (keywordProto == null) return false;
            if (keywordProto is not PowerKeywordPrototype) return false;
            return HasConditionWithKeyword(GameDatabase.DataDirectory.GetPrototypeEnumValue(keywordRef, GameDatabase.DataDirectory.KeywordBlueprint));
        }

        private bool HasConditionWithKeyword(int keyword)
        {
            var conditionCollection = ConditionCollection;
            if (conditionCollection != null)
            {
                KeywordsMask keywordsMask = conditionCollection.ConditionKeywordsMask;
                if (keywordsMask == null) return false;     // REMOVEME: Temp fix for condition collections not having keyword masks
                return keywordsMask[keyword];
            }
            return false;
        }

        public bool HasConditionWithAnyKeyword(IEnumerable<PrototypeId> keywordProtoRefs)
        {
            foreach (PrototypeId keywordProtoRef in keywordProtoRefs)
            {
                if (HasConditionWithKeyword(keywordProtoRef))
                    return true;
            }

            return false;
        }

        public void AccumulateKeywordProperties(PropertyEnum propertyEnum, PropertyCollection properties, ref float value)
        {
            foreach (var kvp in properties.IteratePropertyRange(propertyEnum))
            {
                Property.FromParam(kvp.Key, 0, out PrototypeId keywordProtoRef);
                var keywordPrototype = keywordProtoRef.As<KeywordPrototype>();

                if (HasKeyword(keywordPrototype) || HasConditionWithKeyword(keywordProtoRef))
                    value += kvp.Value;
            }
        }

        protected override void BuildString(StringBuilder sb)
        {
            base.BuildString(sb);

            foreach (var kvp in _trackingContextMap)
                sb.AppendLine($"{nameof(_trackingContextMap)}[{GameDatabase.GetPrototypeName(kvp.Key)}]: {kvp.Value}");

            foreach (var kvp in _conditionCollection)
                sb.AppendLine($"{nameof(_conditionCollection)}[{kvp.Key}]: {kvp.Value}");

            if (_powerCollection.PowerCount > 0)
            {
                sb.AppendLine($"{nameof(_powerCollection)}:");
                foreach (var kvp in _powerCollection)
                    sb.AppendLine(kvp.Value.ToString());
                sb.AppendLine();
            }

            sb.AppendLine($"{nameof(_unkEvent)}: 0x{_unkEvent:X}");
        }

        public bool ModifyTrackingContext(PrototypeId contextRef, EntityTrackingFlag flags)
        {
            bool modified = false;

            if (flags != EntityTrackingFlag.None)
            {
                if (_trackingContextMap.TryGetValue(contextRef, out var modifyFlags) == false || modifyFlags != flags)
                {
                    _trackingContextMap[contextRef] = flags;
                    modified = true;
                }
            }
            else
            {
                if (_trackingContextMap.ContainsKey(contextRef))
                {
                    _trackingContextMap.Remove(contextRef);
                    modified = true;
                }
            }

            if (modified == false) return false;

            var entityTracked = NetMessageEntityTracked.CreateBuilder()
                .SetIdEntity(Id)
                .SetTrackingProtoId((ulong)contextRef)
                .SetFlags((uint)flags)
                .Build();

            var policy = AOINetworkPolicyValues.AOIChannelProximity
                | AOINetworkPolicyValues.AOIChannelDiscovery
                | AOINetworkPolicyValues.AOIChannelParty
                | AOINetworkPolicyValues.AOIChannelOwner;

            Game.NetworkManager.SendMessageToInterested(entityTracked, this, policy);

            // region UIDataProvider

            return true;
        }

        public static bool CheckWithinAngle(in Vector3 targetPosition, in Vector3 targetForward, in Vector3 position, float angle)
        {
            if (angle > 0)
            {
                Vector3 distance = Vector3.SafeNormalize(position - targetPosition);
                float targetForwardDot = Vector3.Dot(targetForward, distance);
                float checkAngle = MathHelper.ToDegrees(MathF.Acos(targetForwardDot)) * 2;
                if (checkAngle < angle)
                    return true;
            }
            return false;
        }

        #region Scheduled Events

        public override bool ScheduleDestroyEvent(TimeSpan delay)
        {
            if (IsDestroyProtectedEntity)
                return Logger.WarnReturn(false, $"ScheduleDestroyEvent(): Trying to schedule destruction of a destroy-protected entity {this}");

            return base.ScheduleDestroyEvent(delay);
        }

        public void ScheduleExitWorldEvent(TimeSpan time)
        {
            if (_exitWorldEvent.IsValid)
            {
                if (_exitWorldEvent.Get().FireTime > Game.CurrentTime + time)
                    Game.GameEventScheduler.RescheduleEvent(_exitWorldEvent, time);
            }
            else
                ScheduleEntityEvent(_exitWorldEvent, time);
        }

        public void CancelExitWorldEvent()
        {
            if (_exitWorldEvent.IsValid)
                Game?.GameEventScheduler?.CancelEvent(_exitWorldEvent);
        }

        protected class ScheduledExitWorldEvent : CallMethodEvent<Entity>
        {
            protected override CallbackDelegate GetCallback() => (t) => (t as WorldEntity)?.ExitWorld();
        }

        #endregion
    }
}<|MERGE_RESOLUTION|>--- conflicted
+++ resolved
@@ -139,14 +139,11 @@
         public bool IsHighFlying { get => Locomotor?.IsHighFlying ?? false; }
         public bool IsDestructible { get => HasKeyword(GameDatabase.KeywordGlobalsPrototype.DestructibleKeyword); }
         public bool IsDestroyProtectedEntity { get => IsControlledEntity || IsTeamUpAgent || this is Avatar; }  // Persistent entities cannot be easily destroyed
-<<<<<<< HEAD
+        public bool IsDiscoverable { get => CompatibleReplicationChannels.HasFlag(AOINetworkPolicyValues.AOIChannelDiscovery); }
         public bool IsTrackable { get => WorldEntityPrototype?.TrackingDisabled == false; }
         public Dictionary<ulong, long> TankingContributors { get; private set; }
         public Dictionary<ulong, long> DamageContributors { get; private set; }
         public TagPlayers TagPlayers { get; private set; }
-=======
-        public bool IsDiscoverable { get => CompatibleReplicationChannels.HasFlag(AOINetworkPolicyValues.AOIChannelDiscovery); }
->>>>>>> 9b1a6de7
 
         public WorldEntity(Game game) : base(game)
         {
