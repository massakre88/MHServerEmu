﻿using System.Text;
using Gazillion;
using MHServerEmu.Core.Collisions;
using MHServerEmu.Core.Extensions;
using MHServerEmu.Core.Helpers;
using MHServerEmu.Core.Logging;
using MHServerEmu.Core.Memory;
using MHServerEmu.Core.Serialization;
using MHServerEmu.Core.System.Time;
using MHServerEmu.Core.VectorMath;
using MHServerEmu.Games.Common;
using MHServerEmu.Games.Dialog;
using MHServerEmu.Games.Entities.Avatars;
using MHServerEmu.Games.Entities.Locomotion;
using MHServerEmu.Games.Entities.Physics;
using MHServerEmu.Games.Entities.PowerCollections;
using MHServerEmu.Games.Events;
using MHServerEmu.Games.Events.Templates;
using MHServerEmu.Games.GameData;
using MHServerEmu.Games.GameData.Prototypes;
using MHServerEmu.Games.Loot;
using MHServerEmu.Games.Navi;
using MHServerEmu.Games.Network;
using MHServerEmu.Games.Populations;
using MHServerEmu.Games.Powers;
using MHServerEmu.Games.Properties;
using MHServerEmu.Games.Regions;

namespace MHServerEmu.Games.Entities
{
    public enum PowerMovementPreventionFlags
    {
        Forced = 0,
        NonForced = 1,
        Sync = 2,
    }

    [Flags]
    public enum KillFlags
    {
        None,
        NoDeadEvent = 1 << 0,
        NoExp       = 1 << 1,
        NoLoot      = 1 << 2,
    }

    [Flags]
    public enum ChangePositionFlags
    {
        None                = 0,
        Update              = 1 << 0,
        DoNotSendToOwner    = 1 << 1,
        DoNotSendToServer   = 1 << 2,
        DoNotSendToClients  = 1 << 3,
        Orientation         = 1 << 4,
        Force               = 1 << 5,
        Teleport            = 1 << 6,
        HighFlying          = 1 << 7,
        PhysicsResolve      = 1 << 8,
        SkipInterestUpdate  = 1 << 9,
        EnterWorld          = 1 << 10,
    }

    public enum ChangePositionResult
    {
        InvalidPosition,
        PositionChanged,
        NotChanged,
        Teleport
    }

    public partial class WorldEntity : Entity
    {
        private static readonly Logger Logger = LogManager.CreateLogger();

        private readonly EventPointer<ScheduledExitWorldEvent> _exitWorldEvent = new();
        private readonly EventPointer<ScheduledKillEvent> _scheduledKillEvent = new();

        private AlliancePrototype _allianceProto;
        private Transform3 _transform = Transform3.Identity();

        // We keep track of the last interest update position to avoid updating interest too often when moving around.
        private Vector3 _lastInterestUpdatePosition = Vector3.Zero;     

        protected EntityTrackingContextMap _trackingContextMap;
        protected ConditionCollection _conditionCollection;
        protected PowerCollection _powerCollection;
        protected int _unkEvent;

        public Event<EntityCollisionEvent> OverlapBeginEvent = new();
        public Event<EntityCollisionEvent> CollideEvent = new();
        public Event<EntityCollisionEvent> OverlapEndEvent = new();

        public EntityTrackingContextMap TrackingContextMap { get => _trackingContextMap; }
        public ConditionCollection ConditionCollection { get => _conditionCollection; }
        public PowerCollection PowerCollection { get => _powerCollection; }
        public AlliancePrototype Alliance { get => GetAlliance(); }
        public RegionLocation RegionLocation { get; private set; } = new();
        public Cell Cell { get => RegionLocation.Cell; }
        public Area Area { get => RegionLocation.Area; }
        public RegionLocationSafe ExitWorldRegionLocation { get; private set; } = new();
        public EntityRegionSpatialPartitionLocation SpatialPartitionLocation { get; }
        public Aabb RegionBounds { get; set; }
        public Bounds Bounds { get; set; } = new();
        public Region Region { get => RegionLocation.Region; }
        public NaviMesh NaviMesh { get => RegionLocation.NaviMesh; }
        public Orientation Orientation { get => RegionLocation.Orientation; }
        public WorldEntityPrototype WorldEntityPrototype { get => Prototype as WorldEntityPrototype; }
        public bool ShouldSnapToFloorOnSpawn { get; private set; }
        public EntityActionComponent EntityActionComponent { get; protected set; }
        public SpawnSpec SpawnSpec { get; private set; }
        public SpawnGroup SpawnGroup { get => SpawnSpec?.Group; }
        public Locomotor Locomotor { get; protected set; }
        public virtual Bounds EntityCollideBounds { get => Bounds; set { } }
        public virtual bool IsTeamUpAgent { get => false; }
        public bool IsInWorld { get => RegionLocation.IsValid(); }
        public bool IsAliveInWorld { get => IsInWorld && IsDead == false; }
        public bool IsVendor { get => Properties[PropertyEnum.VendorType] != PrototypeId.Invalid; }
        public EntityPhysics Physics { get; private set; }
        public bool HasNavigationInfluence { get; private set; }
        public NavigationInfluence NaviInfluence { get; private set; }
        public virtual bool IsMovementAuthoritative { get => true; }
        public virtual bool CanBeRepulsed { get => Locomotor != null && Locomotor.IsMoving && !IsExecutingPower; }
        public virtual bool CanRepulseOthers { get => true; }
        public PrototypeId ActivePowerRef { get; protected set; }
        public Power ActivePower { get => GetActivePower(); }
        public bool IsExecutingPower { get => ActivePowerRef != PrototypeId.Invalid; }
        public PrototypeId[] Keywords { get => WorldEntityPrototype?.Keywords; }
        public Vector3 Forward { get => GetTransform().Col0; }
        public Vector3 GetUp { get => GetTransform().Col2; }
        public float MovementSpeedRate { get => Properties[PropertyEnum.MovementSpeedRate]; } // PropertyTemp[PropertyEnum.MovementSpeedRate]
        public float MovementSpeedOverride { get => Properties[PropertyEnum.MovementSpeedOverride]; } // PropertyTemp[PropertyEnum.MovementSpeedOverride]
        public float BonusMovementSpeed => Locomotor?.GetBonusMovementSpeed(false) ?? 0.0f;
        public NaviPoint NavigationInfluencePoint { get => NaviInfluence.Point; }
        public bool DefaultRuntimeVisibility { get => WorldEntityPrototype != null && WorldEntityPrototype.VisibleByDefault; }
        public virtual int Throwability { get => 0; }
        public virtual int InteractRange { get => GameDatabase.GlobalsPrototype?.InteractRange ?? 0; }
        public int InteractFallbackRange { get => GameDatabase.GlobalsPrototype?.InteractFallbackRange ?? 0; }
        public bool IsWeaponMissing { get => Properties[PropertyEnum.WeaponMissing]; }
        public bool IsGlobalEventVendor { get; internal set; }
        public bool IsHighFlying { get => Locomotor?.IsHighFlying ?? false; }
        public bool IsDestructible { get => HasKeyword(GameDatabase.KeywordGlobalsPrototype.DestructibleKeyword); }
        public bool IsDestroyProtectedEntity { get => IsControlledEntity || IsTeamUpAgent || this is Avatar; }  // Persistent entities cannot be easily destroyed
        public bool IsDiscoverable { get => CompatibleReplicationChannels.HasFlag(AOINetworkPolicyValues.AOIChannelDiscovery); }
        public bool IsTrackable { get => WorldEntityPrototype?.TrackingDisabled == false; }
        public Dictionary<ulong, long> TankingContributors { get; private set; }
        public Dictionary<ulong, long> DamageContributors { get; private set; }
        public TagPlayers TagPlayers { get; private set; }

        public WorldEntity(Game game) : base(game)
        {
            SpatialPartitionLocation = new(this);
            Physics = new();
            HasNavigationInfluence = false;
            NaviInfluence = new();
        }

        public override bool Initialize(EntitySettings settings)
        {
            if (base.Initialize(settings) == false) return Logger.WarnReturn(false, "Initialize(): base.Initialize(settings) == false");

            WorldEntityPrototype worldEntityProto = WorldEntityPrototype;

            if (settings.IgnoreNavi)
                SetFlag(EntityFlags.IgnoreNavi, true);

            ShouldSnapToFloorOnSpawn = settings.OptionFlags.HasFlag(EntitySettingsOptionFlags.HasOverrideSnapToFloor)
                ? settings.OptionFlags.HasFlag(EntitySettingsOptionFlags.OverrideSnapToFloorValue)
                : worldEntityProto.SnapToFloorOnSpawn;

            OnAllianceChanged(Properties[PropertyEnum.AllianceOverride]);
            RegionLocation.Initialize(this);
            SpawnSpec = settings.SpawnSpec;
            SetFlag(EntityFlags.IsPopulation, settings.IsPopulation);

            if (worldEntityProto.Bounds != null)
                Bounds.InitializeFromPrototype(worldEntityProto.Bounds);

            Physics.Initialize(this);

            _trackingContextMap = new();
            _conditionCollection = new(this);
            _powerCollection = new(this);
            _unkEvent = 0;

            if (Properties.HasProperty(PropertyEnum.Rank) == false && worldEntityProto.Rank != PrototypeId.Invalid)
                Properties[PropertyEnum.Rank] = worldEntityProto.Rank;

            Properties[PropertyEnum.VariationSeed] = settings.VariationSeed != 0 ? settings.VariationSeed : Game.Random.Next(1, 10000);

            TagPlayers = new(this);

            return true;
        }

        public override void OnPostInit(EntitySettings settings)
        {
            base.OnPostInit(settings);

            if (CanBePlayerOwned() == false && this is not Missile) // REMOVEME
            {
                Properties[PropertyEnum.CharacterLevel] = 60;
                Properties[PropertyEnum.CombatLevel] = 60;
                Properties[PropertyEnum.Health] = Properties[PropertyEnum.HealthMaxOther];
            }
        }

        public void ClearSpawnSpec()
        {
            SpawnSpec = null;
        }

        public override bool Serialize(Archive archive)
        {
            bool success = base.Serialize(archive);

            if (archive.IsTransient)
                success &= Serializer.Transfer(archive, ref _trackingContextMap);

            success &= Serializer.Transfer(archive, ref _conditionCollection);

            uint numRecords = 0;
            success &= PowerCollection.SerializeRecordCount(archive, _powerCollection, ref numRecords);
            if (numRecords > 0)
            {
                if (archive.IsPacking)
                {
                    success &= PowerCollection.SerializeTo(archive, _powerCollection, numRecords);
                }
                else
                {
                    if (_powerCollection == null) _powerCollection = new(this);
                    success &= PowerCollection.SerializeFrom(archive, _powerCollection, numRecords);
                }
            }

            if (archive.IsReplication)
                success &= Serializer.Transfer(archive, ref _unkEvent);

            return success;
        }

        public void AddTankingContributor(Player player, long damage)
        {
            if (player == null) return;
            ulong playerUid = player.DatabaseUniqueId;

            TankingContributors ??= new();
            TankingContributors.TryGetValue(playerUid, out long oldDamage);
            TankingContributors[playerUid] = oldDamage + damage;
        }

        public void AddDamageContributor(Player player, long damage)
        {
            if (player == null) return;
            ulong playerUid = player.DatabaseUniqueId;

            DamageContributors ??= new();
            DamageContributors.TryGetValue(playerUid, out long oldDamage);
            DamageContributors[playerUid] = oldDamage + damage;
        }

        public virtual void OnKilled(WorldEntity killer, KillFlags killFlags, WorldEntity directKiller)
        {
            var worldEntityProto = WorldEntityPrototype;
            CancelScheduledLifespanExpireEvent();
            EntityActionComponent?.CancelAll();

            bool notMissile = this is not Missile;
            // HACK: LOOT AND XP
            if (this is Agent agent && notMissile && agent is not Avatar && agent.IsTeamUpAgent == false)
            {
                GiveKillRewards(killer, killFlags, directKiller);
            }

            // Trigger EntityDead Event
            if (killFlags.HasFlag(KillFlags.NoDeadEvent) == false && notMissile)
            {
                var player = killer?.GetOwnerOfType<Player>();
                Region?.EntityDeadEvent.Invoke(new(this, killer, player));
            }

            // Set death state properties
            Properties[PropertyEnum.IsDead] = true;

            if (worldEntityProto.RemoveNavInfluenceOnKilled)
                Properties[PropertyEnum.NoEntityCollide] = true;

            // Send kill message to clients
            var killMessage = NetMessageEntityKill.CreateBuilder()
                .SetIdEntity(Id)
                .SetIdKillerEntity(killer != null ? killer.Id : InvalidId)
                .SetKillFlags((uint)killFlags)
                .Build();

            Game.NetworkManager.SendMessageToInterested(killMessage, this, AOINetworkPolicyValues.AOIChannelProximity);

<<<<<<< HEAD

=======
>>>>>>> eb40621b
            // Schedule destruction
            int removeFromWorldTimerMS = worldEntityProto.RemoveFromWorldTimerMS;
            if (removeFromWorldTimerMS < 0)     // -1 means entities are not destroyed (e.g. avatars)
                return;

            TimeSpan removeFromWorldTimer = TimeSpan.FromMilliseconds(removeFromWorldTimerMS);

            // Team-ups continue existing in player's inventory even after they are defeated because their unlocks are tied to their entities
            if (IsTeamUpAgent)
            {
                if (removeFromWorldTimer == TimeSpan.Zero)
                    ExitWorld();
                else
                    ScheduleExitWorldEvent(removeFromWorldTimer);

                return;
            }

            // Other entities are destroyed 
            if (removeFromWorldTimer == TimeSpan.Zero)
                Destroy();
            else
                ScheduleDestroyEvent(removeFromWorldTimer);
        }

        public void Kill(WorldEntity killer = null, KillFlags killFlags = KillFlags.None, WorldEntity directKiller = null)
        {
            CancelKillEvent();

            if (this is not Missile)
            {
                long health = Properties[PropertyEnum.Health];
                var region = Region;
                if (health > 0 && region != null) 
                {
                    var avatar = killer?.GetMostResponsiblePowerUser<Avatar>();
                    var player = avatar?.GetOwnerOfType<Player>();
                    region.AdjustHealthEvent.Invoke(new(this, killer, player, -health, false));
                }
            }

            Properties[PropertyEnum.Health] = 0;
            OnKilled(killer, killFlags, directKiller);   
        }

        public override void Destroy()
        {
            if (Game == null) return;

            SpawnSpec?.Destroy();

            ExitWorld();
            if (IsDestroyed == false)
            {
                CancelExitWorldEvent();
                CancelKillEvent();
                CancelDestroyEvent();
                base.Destroy();
            }
        }

        #region World and Positioning

        public override void ExitGame()
        {
            ExitWorld();

            if (Locomotor?.IsEnabled == true)
                Logger.Warn($"ExitGame(): Entity is exiting game but locomotor is still enabled {this}");

            base.ExitGame();
        }

        public virtual bool EnterWorld(Region region, Vector3 position, Orientation orientation, EntitySettings settings = null)
        {
            SetStatus(EntityStatus.EnteringWorld, true);

            RegionLocation.Region = region;

            Physics.AcquireCollisionId();

            ChangePositionResult result = ChangeRegionPosition(position, orientation,
                ChangePositionFlags.Update | ChangePositionFlags.DoNotSendToServer | ChangePositionFlags.SkipInterestUpdate | ChangePositionFlags.EnterWorld);

            if (result == ChangePositionResult.PositionChanged)
            {
                CancelExitWorldEvent();

                ApplyState(Properties[PropertyEnum.EntityState]);

                OnEnteredWorld(settings);
            }
            else
            {
                ClearWorldLocation();
            }

            SetStatus(EntityStatus.EnteringWorld, false);

            return IsInWorld;
        }

        public void ExitWorld()
        {
            if (IsInWorld == false) return;

            bool exitStatus = !TestStatus(EntityStatus.ExitingWorld);
            SetStatus(EntityStatus.ExitingWorld, true);
            Physics.ReleaseCollisionId();
            // TODO IsAttachedToEntity()
            Physics.DetachAllChildren();
            DisableNavigationInfluence();

            if (Locomotor != null)
            {
                Locomotor.Stop();
                Locomotor.SetMethod(LocomotorMethod.Default);
            }

            var entityManager = Game.EntityManager;
            if (entityManager == null) return;
            entityManager.PhysicsManager?.OnExitedWorld(Physics);
            OnExitedWorld();
            var oldLocation = ClearWorldLocation();
            SendLocationChangeEvents(oldLocation, RegionLocation, ChangePositionFlags.None);
            ModifyCollectionMembership(EntityCollection.Simulated, false);
            ModifyCollectionMembership(EntityCollection.Locomotion, false);

            if (exitStatus)
                SetStatus(EntityStatus.ExitingWorld, false);
        }

        public override void UpdateInterestPolicies(bool updateForAllPlayers, EntitySettings settings = null)
        {
            base.UpdateInterestPolicies(updateForAllPlayers, settings);
            _lastInterestUpdatePosition = IsInWorld ? RegionLocation.Position : Vector3.Zero;
        }

        public SimulateResult UpdateSimulationState()
        {
            // Never simulate when not in the world
            if (IsInWorld == false)
                return SetSimulated(false);

            // Simulate if the prototype is flagged as always simulated
            if (WorldEntityPrototype?.AlwaysSimulated == true)
                return SetSimulated(true);

            // Fix for team-up AI getting disabled when they get stuck and you run away too far from them
            if (IsTeamUpAgent)
                return SetSimulated(true);

            // Simulate is there are any player interested in this world entity or its cell
            return SetSimulated(Cell?.HasAnyInterest == true ||
                                InterestReferences.IsAnyPlayerInterested(AOINetworkPolicyValues.AOIChannelProximity) ||
                                InterestReferences.IsAnyPlayerInterested(AOINetworkPolicyValues.AOIChannelClientIndependent));
        }

        public virtual bool CanRotate()
        {
            return true;
        }

        public virtual bool CanMove()
        {
            return Locomotor != null && Locomotor.GetCurrentSpeed() > 0.0f;
        }

        public virtual ChangePositionResult ChangeRegionPosition(Vector3? position, Orientation? orientation, ChangePositionFlags flags = ChangePositionFlags.None)
        {
            bool positionChanged = false;
            bool orientationChanged = false;
            Cell previousCell = Cell;

            RegionLocation preChangeLocation = new(RegionLocation);
            Region region = Game.RegionManager.GetRegion(preChangeLocation.RegionId);
            if (region == null) return ChangePositionResult.NotChanged;

            if (position.HasValue && (flags.HasFlag(ChangePositionFlags.Update) || preChangeLocation.Position != position))
            {
                var result = RegionLocation.SetPosition(position.Value);

                if (result != RegionLocation.SetPositionResult.Success)     // onSetPositionFailure()
                {
                    return Logger.WarnReturn(ChangePositionResult.NotChanged, string.Format(
                        "ChangeRegionPosition(): Failed to set entity new position (Moved out of world)\n\tEntity: {0}\n\tResult: {1}\n\tPrev Loc: {2}\n\tNew Pos: {3}",
                        this, result, RegionLocation, position));
                }

                if (Bounds.Geometry != GeometryType.None)
                    Bounds.Center = position.Value;

                if (flags.HasFlag(ChangePositionFlags.PhysicsResolve) == false)
                    RegisterForPendingPhysicsResolve();

                positionChanged = true;
                // Old
                Properties[PropertyEnum.MapPosition] = position.Value;
            }

            if (orientation.HasValue && (flags.HasFlag(ChangePositionFlags.Update) || preChangeLocation.Orientation != orientation))
            {
                RegionLocation.Orientation = orientation.Value;

                if (Bounds.Geometry != GeometryType.None)
                    Bounds.Orientation = orientation.Value;
                if (Physics.HasAttachedEntities())
                    RegisterForPendingPhysicsResolve();
                orientationChanged = true;
                // Old
                Properties[PropertyEnum.MapOrientation] = orientation.Value.GetYawNormalized();
            }

            if (Locomotor != null && flags.HasFlag(ChangePositionFlags.PhysicsResolve) == false)
            {
                if (positionChanged)
                    Locomotor.ClearSyncState();
                else if (orientationChanged)
                    Locomotor.ClearOrientationSyncState();
            }

            if (positionChanged == false && orientationChanged == false)
                return ChangePositionResult.NotChanged;

            UpdateRegionBounds(); // Add to Quadtree
            SendLocationChangeEvents(preChangeLocation, RegionLocation, flags);
            SetStatus(EntityStatus.ToTransform, true);
            if (RegionLocation.IsValid())
                ExitWorldRegionLocation.Set(RegionLocation);

            if (positionChanged && flags.HasFlag(ChangePositionFlags.SkipInterestUpdate) == false)
            {
                // Update interest when this world entity moves to another cell or it has moved far enough from the last interest update position
                if (Cell != null &&
                   (Cell != previousCell || Vector3.DistanceSquared2D(_lastInterestUpdatePosition, RegionLocation.Position) >= AreaOfInterest.UpdateDistanceSquared))
                {
                    UpdateInterestPolicies(true);
                }
            }

            // Send position to clients if needed
            if (flags.HasFlag(ChangePositionFlags.DoNotSendToClients) == false)
            {
                bool excludeOwner = flags.HasFlag(ChangePositionFlags.DoNotSendToOwner);

                var networkManager = Game.NetworkManager;
                var interestedClients = networkManager.GetInterestedClients(this, AOINetworkPolicyValues.AOIChannelProximity, excludeOwner);
                if (interestedClients.Any())
                {
                    var entityPositionMessageBuilder = NetMessageEntityPosition.CreateBuilder()
                        .SetIdEntity(Id)
                        .SetFlags((uint)flags);

                    if (position.HasValue) entityPositionMessageBuilder.SetPosition(position.Value.ToNetStructPoint3());
                    if (orientation.HasValue) entityPositionMessageBuilder.SetOrientation(orientation.Value.ToNetStructPoint3());

                    networkManager.SendMessageToMultiple(interestedClients, entityPositionMessageBuilder.Build());
                }
            }

            return ChangePositionResult.PositionChanged;
        }

        public RegionLocation ClearWorldLocation()
        {
            if (RegionLocation.IsValid()) ExitWorldRegionLocation.Set(RegionLocation);
            if (Region != null && SpatialPartitionLocation.IsValid()) Region.RemoveEntityFromSpatialPartition(this);
            RegionLocation oldLocation = new(RegionLocation);
            RegionLocation.Set(RegionLocation.Invalid);
            return oldLocation;
        }

        public Vector3 FloorToCenter(Vector3 position)
        {
            Vector3 resultPosition = position;
            if (Bounds.Geometry != GeometryType.None)
                resultPosition.Z += Bounds.HalfHeight;
            // TODO Locomotor.GetCurrentFlyingHeight
            return resultPosition;
        }

        public bool ShouldUseSpatialPartitioning() => Bounds.Geometry != GeometryType.None;

        public EntityRegionSPContext GetEntityRegionSPContext()
        {
            EntityRegionSPContextFlags flags = EntityRegionSPContextFlags.ActivePartition;
            ulong playerRestrictedGuid = 0;

            WorldEntityPrototype entityProto = WorldEntityPrototype;
            if (entityProto == null) return new(flags);

            if (entityProto.CanCollideWithPowerUserItems)
            {
                Avatar avatar = GetMostResponsiblePowerUser<Avatar>();
                if (avatar != null)
                    playerRestrictedGuid = avatar.OwnerPlayerDbId;
            }

            if (!(IsNeverAffectedByPowers || (IsHotspot && !IsCollidableHotspot && !IsReflectingHotspot)))
                flags |= EntityRegionSPContextFlags.StaticPartition;

            return new(flags, playerRestrictedGuid);
        }

        public void UpdateRegionBounds()
        {
            RegionBounds = Bounds.ToAabb();
            if (ShouldUseSpatialPartitioning())
                Region.UpdateEntityInSpatialPartition(this);
        }

        public float GetDistanceTo(WorldEntity other, bool calcRadius)
        {
            if (other == null) return 0f;
            float distance = Vector3.Distance2D(RegionLocation.Position, other.RegionLocation.Position);
            if (calcRadius)
                distance -= Bounds.Radius + other.Bounds.Radius;
            return Math.Max(0.0f, distance);
        }

        public bool OrientToward(Vector3 point, bool ignorePitch = false, ChangePositionFlags changeFlags = ChangePositionFlags.None)
        {
            return OrientToward(point, RegionLocation.Position, ignorePitch, changeFlags);
        }

        private bool OrientToward(Vector3 point, Vector3 origin, bool ignorePitch = false, ChangePositionFlags changeFlags = ChangePositionFlags.None)
        {
            if (IsInWorld == false) Logger.Debug($"Trying to orient entity that is not in the world {this}.  point={point}, ignorePitch={ignorePitch}, cpFlags={changeFlags}");
            Vector3 delta = point - origin;
            if (ignorePitch) delta.Z = 0.0f;
            if (Vector3.LengthSqr(delta) >= MathHelper.PositionSqTolerance)
                return ChangeRegionPosition(null, Orientation.FromDeltaVector(delta), changeFlags) == ChangePositionResult.PositionChanged;
            return false;
        }

        public Vector3 GetVectorFrom(WorldEntity other)
        {
            if (other == null) return Vector3.Zero;
            return RegionLocation.GetVectorFrom(other.RegionLocation);
        }

        private Transform3 GetTransform()
        {
            if (TestStatus(EntityStatus.ToTransform))
            {
                _transform = Transform3.BuildTransform(RegionLocation.Position, RegionLocation.Orientation);
                SetStatus(EntityStatus.ToTransform, false);
            }
            return _transform;
        }

        private void SendLocationChangeEvents(RegionLocation oldLocation, RegionLocation newLocation, ChangePositionFlags flags)
        {
            if (flags.HasFlag(ChangePositionFlags.EnterWorld))
                OnRegionChanged(null, newLocation.Region);
            else
                OnRegionChanged(oldLocation.Region, newLocation.Region);

            if (oldLocation.Area != newLocation.Area)
                OnAreaChanged(oldLocation, newLocation);

            if (oldLocation.Cell != newLocation.Cell)
                OnCellChanged(oldLocation, newLocation, flags);
        }

        #endregion

        #region Physics

        public bool CanBeBlockedBy(WorldEntity other)
        {
            if (other == null || CanCollideWith(other) == false || Bounds.CanBeBlockedBy(other.Bounds) == false) return false;

            if (NoCollide || other.NoCollide)
            {
                bool noEntityCollideException = (HasNoCollideException && Properties[PropertyEnum.NoEntityCollideException] == other.Id) ||
                   (other.HasNoCollideException && other.Properties[PropertyEnum.NoEntityCollideException] == Id);
                return noEntityCollideException;
            }

            var worldEntityProto = WorldEntityPrototype;
            var boundsProto = worldEntityProto?.Bounds;
            var otherWorldEntityProto = other.WorldEntityPrototype;
            var otherBoundsProto = otherWorldEntityProto?.Bounds;

            if ((boundsProto != null && boundsProto.BlockOnlyMyself)
                || (otherBoundsProto != null && otherBoundsProto.BlockOnlyMyself))
                return PrototypeDataRef == other.PrototypeDataRef;

            if ((otherBoundsProto != null && otherBoundsProto.IgnoreBlockingWithAvatars && this is Avatar) ||
                (boundsProto != null && boundsProto.IgnoreBlockingWithAvatars && other is Avatar)) return false;

            bool locomotionNoCollide = Locomotor != null && (Locomotor.HasLocomotionNoEntityCollide || IsInKnockback);
            bool otherLocomotionNoCollide = other.Locomotor != null && (other.Locomotor.HasLocomotionNoEntityCollide || other.IsInKnockback);

            if (locomotionNoCollide || otherLocomotionNoCollide || IsIntangible || other.IsIntangible)
            {
                bool locomotorMovementPower = false;
                if (otherBoundsProto != null)
                {
                    switch (otherBoundsProto.BlocksMovementPowers)
                    {
                        case BoundsMovementPowerBlockType.All:
                            locomotorMovementPower = (Locomotor != null
                                && (Locomotor.IsMovementPower || Locomotor.IsHighFlying))
                                || IsInKnockback || IsIntangible;
                            break;
                        case BoundsMovementPowerBlockType.Ground:
                            locomotorMovementPower = (Locomotor != null
                                && (Locomotor.IsMovementPower && Locomotor.CurrentMoveHeight == 0)
                                && !Locomotor.IgnoresWorldCollision && !IsIntangible)
                                || IsInKnockback;
                            break;
                        case BoundsMovementPowerBlockType.None:
                        default:
                            break;
                    }
                }
                if (locomotorMovementPower == false) return false;
            }

            if (CanBePlayerOwned() && other.CanBePlayerOwned())
            {
                if (GetAlliance() == other.GetAlliance())
                {
                    if (HasPowerUserOverride == false || other.HasPowerUserOverride == false) return false;
                    uint powerId = Properties[PropertyEnum.PowerUserOverrideID];
                    uint otherPowerId = other.Properties[PropertyEnum.PowerUserOverrideID];
                    if (powerId != otherPowerId) return false;
                }
                if (other.IsInKnockdown || other.IsInKnockup) return false;
            }
            return true;
        }

        public virtual bool CanCollideWith(WorldEntity other)
        {
            if (other == null) return false;

            if (TestStatus(EntityStatus.Destroyed) || !IsInWorld
                || other.TestStatus(EntityStatus.Destroyed) || !other.IsInWorld) return false;

            if (Bounds.CollisionType == BoundsCollisionType.None
                || other.Bounds.CollisionType == BoundsCollisionType.None) return false;

            if ((other.Bounds.Geometry == GeometryType.Triangle || other.Bounds.Geometry == GeometryType.Wedge)
                && (Bounds.Geometry == GeometryType.Triangle || Bounds.Geometry == GeometryType.Wedge)) return false;

            var entityProto = WorldEntityPrototype;
            if (entityProto == null) return false;

            if (IsCloneParent()) return false;

            var boundsProto = entityProto.Bounds;
            if (boundsProto != null && boundsProto.IgnoreCollisionWithAllies && IsFriendlyTo(other)) return false;

            if (IsDormant || other.IsDormant) return false;

            return true;
        }

        public void RegisterForPendingPhysicsResolve()
        {
            PhysicsManager physMan = Game?.EntityManager?.PhysicsManager;
            physMan?.RegisterEntityForPendingPhysicsResolve(this);
        }

        #endregion

        #region Navi and Senses

        public void EnableNavigationInfluence()
        {
            if (IsInWorld == false || TestStatus(EntityStatus.ExitingWorld)) return;

            if (HasNavigationInfluence == false)
            {
                var region = Region;
                if (region == null) return;
                if (region.NaviMesh.AddInfluence(RegionLocation.Position, Bounds.Radius, NaviInfluence) == false)
                    Logger.Warn($"Failed to add navi influence for ENTITY={this} MISSION={GameDatabase.GetFormattedPrototypeName(MissionPrototype)}");
                HasNavigationInfluence = true;
            }
        }

        public void DisableNavigationInfluence()
        {
            if (HasNavigationInfluence)
            {
                Region region = Region;
                if (region == null) return;
                if (region.NaviMesh.RemoveInfluence(NaviInfluence) == false)
                    Logger.Warn($"Failed to remove navi influence for ENTITY={this} MISSION={GameDatabase.GetFormattedPrototypeName(MissionPrototype)}");
                HasNavigationInfluence = false;
            }
        }

        public bool CanInfluenceNavigationMesh()
        {
            if (IsInWorld == false || TestStatus(EntityStatus.ExitingWorld) || NoCollide || IsIntangible || IsCloneParent())
                return false;

            var prototype = WorldEntityPrototype;
            if (prototype != null && prototype.Bounds != null)
                return prototype.Bounds.CollisionType == BoundsCollisionType.Blocking && prototype.AffectNavigation;

            return false;
        }

        public void UpdateNavigationInfluence()
        {
            if (HasNavigationInfluence == false) return;

            Region region = Region;
            if (region == null) return;
            var regionPosition = RegionLocation.Position;
            if (NaviInfluence.Point != null)
            {
                if (NaviInfluence.Point.Pos.X != regionPosition.X ||
                    NaviInfluence.Point.Pos.Y != regionPosition.Y)
                    if (region.NaviMesh.UpdateInfluence(NaviInfluence, regionPosition, Bounds.Radius) == false)
                        Logger.Warn($"Failed to update navi influence for ENTITY={ToString()} MISSION={GameDatabase.GetFormattedPrototypeName(MissionPrototype)}");
            }
            else
                if (region.NaviMesh.AddInfluence(regionPosition, Bounds.Radius, NaviInfluence) == false)
                Logger.Warn($"Failed to add navi influence for ENTITY={ToString()} MISSION={GameDatabase.GetFormattedPrototypeName(MissionPrototype)}");
        }

        public PathFlags GetPathFlags()
        {
            if (Locomotor != null) return Locomotor.PathFlags;
            if (WorldEntityPrototype == null) return PathFlags.None;
            return Locomotor.GetPathFlags(WorldEntityPrototype.NaviMethod);
        }

        public NaviPathResult CheckCanPathTo(Vector3 toPosition)
        {
            return CheckCanPathTo(toPosition, GetPathFlags());
        }

        public NaviPathResult CheckCanPathTo(Vector3 toPosition, PathFlags pathFlags)
        {
            var region = Region;
            if (IsInWorld == false || region == null)
            {
                Logger.Warn($"Entity not InWorld when trying to check for a path! Entity: {ToString()}");
                return NaviPathResult.Failed;
            }

            bool hasNaviInfluence = false;
            if (HasNavigationInfluence)
            {
                DisableNavigationInfluence();
                hasNaviInfluence = HasNavigationInfluence;
            }

            var result = NaviPath.CheckCanPathTo(region.NaviMesh, RegionLocation.Position, toPosition, Bounds.Radius, pathFlags);
            if (hasNaviInfluence) EnableNavigationInfluence();

            return result;
        }

        public virtual bool CheckLandingSpot(Power power)
        {
            // TODO: Overrides in Agent and Avatar
            return true;
        }

        public bool LineOfSightTo(WorldEntity other, float radius = 0.0f, float padding = 0.0f, float height = 0.0f)
        {
            if (other == null) return false;
            if (this == other) return true;
            if (other.IsInWorld == false) return false;
            Region region = Region;
            if (region == null) return false;

            Vector3 startPosition = GetEyesPosition();
            return region.LineOfSightTo(startPosition, this, other.RegionLocation.Position, other.Id, radius, padding, height);
        }

        public bool LineOfSightTo(Vector3 targetPosition, float radius = 0.0f, float padding = 0.0f, float height = 0.0f, PathFlags pathFlags = PathFlags.Sight)
        {
            Region region = Region;
            if (region == null) return false;
            Vector3 startPosition = GetEyesPosition();
            return region.LineOfSightTo(startPosition, this, targetPosition, InvalidId, radius, padding, height, pathFlags);
        }

        private Vector3 GetEyesPosition()
        {
            Vector3 retPos = RegionLocation.Position;
            Bounds bounds = Bounds;
            retPos.Z += bounds.EyeHeight;
            return retPos;
        }

        #endregion

        #region Powers

        public Power GetPower(PrototypeId powerProtoRef) => _powerCollection?.GetPower(powerProtoRef);
        public Power GetThrowablePower() => _powerCollection?.ThrowablePower;
        public Power GetThrowableCancelPower() => _powerCollection?.ThrowableCancelPower;
        public virtual bool IsMelee() => false;

        public bool HasPowerInPowerCollection(PrototypeId powerProtoRef)
        {
            if (_powerCollection == null) return Logger.WarnReturn(false, "HasPowerInPowerCollection(): PowerCollection == null");
            return _powerCollection.ContainsPower(powerProtoRef);
        }

        public Power AssignPower(PrototypeId powerProtoRef, PowerIndexProperties indexProps, bool sendPowerAssignmentToClients = true, PrototypeId triggeringPowerRef = PrototypeId.Invalid)
        {
            if (_powerCollection == null) return Logger.WarnReturn<Power>(null, "AssignPower(): _powerCollection == null");
            Power assignedPower = _powerCollection.AssignPower(powerProtoRef, indexProps, triggeringPowerRef, sendPowerAssignmentToClients);
            if (assignedPower == null) return Logger.WarnReturn(assignedPower, "AssignPower(): assignedPower == null");
            return assignedPower;
        }

        public bool UnassignPower(PrototypeId powerProtoRef, bool sendPowerUnassignToClients = true)
        {
            if (HasPowerInPowerCollection(powerProtoRef) == false) return false;    // This includes the null check for PowerCollection

            if (_powerCollection.UnassignPower(powerProtoRef, sendPowerUnassignToClients) == false)
                return Logger.WarnReturn(false, "UnassignPower(): Failed to unassign power");

            return true;
        }

        public virtual PowerUseResult ActivatePower(PrototypeId powerRef, ref PowerActivationSettings settings)
        {
            Power power = GetPower(powerRef);
            if (power == null)
            {
                Logger.Warn($"ActivatePower(): Requested activation of power {GameDatabase.GetPrototypeName(powerRef)} but that power not found on {this}");
                return PowerUseResult.AbilityMissing;
            }
            return ActivatePower(power, ref settings);
        }

        public void EndAllPowers(bool notSimulated)
        {
            // No powers to end if no collection
            if (PowerCollection == null)
                return;

            // Ending powers can remove them, so we store all proto refs in a temporary collection.
            Span<PrototypeId> powerProtoRefs = stackalloc PrototypeId[PowerCollection.PowerCount];
            int i = 0;

            foreach (var kvp in PowerCollection)
                powerProtoRefs[i++] = kvp.Key;

            foreach (PrototypeId powerProtoRef in powerProtoRefs)
            {
                Power power = PowerCollection.GetPower(powerProtoRef);

                if (power == null)
                    continue;

                if (notSimulated && power.Properties[PropertyEnum.RemovePowerWhenNotSimulated] == false)
                    continue;

                EndPowerFlags flags = EndPowerFlags.ExplicitCancel;
                if (notSimulated)
                    flags |= EndPowerFlags.ExitWorld;

                power.EndPower(flags);
            }
        }

        public T GetMostResponsiblePowerUser<T>(bool skipPet = false) where T : WorldEntity
        {
            if (Game == null)
                return Logger.WarnReturn<T>(null, "GetMostResponsiblePowerUser(): Entity has no associated game. \nEntity: " + ToString());

            WorldEntity currentWorldEntity = this;
            T result = null;
            while (currentWorldEntity != null)
            {
                if (skipPet && currentWorldEntity.IsSummonedPet())
                    return null;

                if (currentWorldEntity is T possibleResult)
                    result = possibleResult;

                if (currentWorldEntity.HasPowerUserOverride == false)
                    break;

                ulong powerUserOverrideId = currentWorldEntity.Properties[PropertyEnum.PowerUserOverrideID];
                currentWorldEntity = Game.EntityManager.GetEntity<WorldEntity>(powerUserOverrideId);

                if (currentWorldEntity == this)
                    return Logger.WarnReturn<T>(null, "GetMostResponsiblePowerUser(): Circular reference in PowerUserOverrideID chain!");
            }

            return result;
        }

        public bool ActivePowerPreventsMovement(PowerMovementPreventionFlags movementPreventionFlag)
        {
            if (IsExecutingPower == false) return false;

            var activePower = ActivePower;
            if (activePower == null) return false;

            if (activePower.IsPartOfAMovementPower())
                return movementPreventionFlag == PowerMovementPreventionFlags.NonForced;

            if (movementPreventionFlag == PowerMovementPreventionFlags.NonForced && activePower.PreventsNewMovementWhileActive())
            {
                if (activePower.IsChannelingPower() == false) return true;
                else if (activePower.IsNonCancellableChannelPower()) return true;
            }

            if (movementPreventionFlag == PowerMovementPreventionFlags.Sync)
                if (activePower.IsChannelingPower() == false || activePower.IsCancelledOnMove())
                    return true;

            if (activePower.TriggersComboPowerOnEvent(PowerEventType.OnPowerEnd))
                return true;

            return false;
        }

        public bool ActivePowerDisablesOrientation()
        {
            if (IsExecutingPower == false) return false;
            var activePower = ActivePower;
            if (activePower == null)
            {
                Logger.Warn($"WorldEntity has ActivePowerRef set, but is missing the power in its power collection! Power: [{GameDatabase.GetPrototypeName(ActivePowerRef)}] WorldEntity: [{ToString()}]");
                return false;
            }
            return activePower.DisableOrientationWhileActive();
        }

        public bool ActivePowerOrientsToTarget()
        {
            if (IsExecutingPower == false) return false;

            var activePower = ActivePower;
            if (activePower == null) return false;

            return activePower.ShouldOrientToTarget();
        }

        public void OrientForPower(Power power, Vector3 targetPosition, Vector3 userPosition)
        {
            if (power.ShouldOrientToTarget() == false)
                return;

            if (power.GetTargetingShape() == TargetingShapeType.Self)
                return;

            if (Properties[PropertyEnum.LookAtMousePosition])
                return;

            OrientToward(targetPosition, userPosition, true, ChangePositionFlags.DoNotSendToServer | ChangePositionFlags.DoNotSendToClients);
        }

        public virtual PowerUseResult CanTriggerPower(PowerPrototype powerProto, Power power, PowerActivationSettingsFlags flags)
        {
            if (power == null && powerProto.Properties == null) return PowerUseResult.GenericError;
            if (power != null && power.Prototype != powerProto) return PowerUseResult.GenericError;

            var powerProperties = power != null ? power.Properties : powerProto.Properties;

            var region = Region;
            if (region == null) return PowerUseResult.GenericError;
            if (Power.CanBeUsedInRegion(powerProto, powerProperties, region) == false)
                return PowerUseResult.RegionRestricted;

            if (Power.IsMovementPower(powerProto)
                && (IsSystemImmobilized || (IsImmobilized && powerProperties[PropertyEnum.NegStatusUsable] == false)))
                return PowerUseResult.RestrictiveCondition;

            if (powerProperties[PropertyEnum.PowerUsesReturningWeapon] && IsWeaponMissing)
                return PowerUseResult.WeaponMissing;

            var targetingShape = Power.GetTargetingShape(powerProto);
            if (targetingShape == TargetingShapeType.Self)
            {
                if (Power.IsValidTarget(powerProto, this, Alliance, this) == false)
                    return PowerUseResult.BadTarget;
            }
            else if (targetingShape == TargetingShapeType.TeamUp)
            {
                if (this is not Avatar avatar)
                    return PowerUseResult.GenericError;
                var teamUpAgent = avatar.CurrentTeamUpAgent;
                if (teamUpAgent == null)
                    return PowerUseResult.TargetIsMissing;
                if (Power.IsValidTarget(powerProto, this, Alliance, teamUpAgent) == false)
                    return PowerUseResult.BadTarget;
            }

            if (powerProto.IsHighFlyingPower)
            {
                var naviMesh = region.NaviMesh;
                var pathFlags = GetPathFlags();
                pathFlags |= PathFlags.Fly;
                pathFlags &= ~PathFlags.Walk;
                if (naviMesh.Contains(RegionLocation.Position, Bounds.Radius, new DefaultContainsPathFlagsCheck(pathFlags)) == false)
                    return PowerUseResult.RegionRestricted;
            }

            return PowerUseResult.Success;
        }

        public virtual bool CanPowerTeleportToPosition(Vector3 position)
        {
            if (Region == null) return false;

            return Region.NaviMesh.Contains(position, Bounds.GetRadius(), new DefaultContainsPathFlagsCheck(GetPathFlags()));
        }

        public int GetPowerChargesAvailable(PrototypeId powerProtoRef)
        {
            return Properties[PropertyEnum.PowerChargesAvailable, powerProtoRef];
        }

        public int GetPowerChargesMax(PrototypeId powerProtoRef)
        {
            return Properties[PropertyEnum.PowerChargesMax, powerProtoRef];
        }

        public TimeSpan GetAbilityCooldownStartTime(PowerPrototype powerProto)
        {
            return Properties[PropertyEnum.PowerCooldownStartTime, powerProto.DataRef];
        }

        public virtual TimeSpan GetAbilityCooldownTimeElapsed(PowerPrototype powerProto)
        {
            // Overriden in Avatar
            return Game.CurrentTime - GetAbilityCooldownStartTime(powerProto);
        }

        public virtual TimeSpan GetAbilityCooldownTimeRemaining(PowerPrototype powerProto)
        {
            // Overriden in Agent
            TimeSpan cooldownDurationForLastActivation = GetAbilityCooldownDurationUsedForLastActivation(powerProto);
            TimeSpan cooldownTimeElapsed = Clock.Max(GetAbilityCooldownTimeElapsed(powerProto), TimeSpan.Zero);
            return Clock.Max(cooldownDurationForLastActivation - cooldownTimeElapsed, TimeSpan.Zero);
        }

        public TimeSpan GetAbilityCooldownDuration(PowerPrototype powerProto)
        {
            Power power = GetPower(powerProto.DataRef);
            
            if (power != null)
                return power.GetCooldownDuration();

            if (powerProto.Properties == null) return Logger.WarnReturn(TimeSpan.Zero, "GetAbilityCooldownDuration(): powerProto.Properties == null");
            return Power.GetCooldownDuration(powerProto, this, powerProto.Properties);
        }

        public TimeSpan GetAbilityCooldownDurationUsedForLastActivation(PowerPrototype powerProto)
        {
            TimeSpan powerCooldownDuration = TimeSpan.Zero;

            if (Power.IsCooldownOnPlayer(powerProto))
            {
                Player powerOwnerPlayer = GetOwnerOfType<Player>();
                if (powerOwnerPlayer != null)
                    powerCooldownDuration = powerOwnerPlayer.Properties[PropertyEnum.PowerCooldownDuration, powerProto.DataRef];
                else
                    Logger.Warn("GetAbilityCooldownDurationUsedForLastActivation(): powerOwnerPlayer == null");
            }
            else
            {
                powerCooldownDuration = Properties[PropertyEnum.PowerCooldownDuration, powerProto.DataRef];
            }

            return powerCooldownDuration;
        }

        public bool IsPowerOnCooldown(PowerPrototype powerProto)
        {
            return GetAbilityCooldownTimeRemaining(powerProto) > TimeSpan.Zero;
        }

        public virtual TimeSpan GetPowerInterruptCooldown(PowerPrototype powerProto)
        {
            // Overriden in Agent and Avatar
            return TimeSpan.Zero;
        }

        public bool IsTargetable(WorldEntity entity)
        {
            if (IsTargetableInternal() == false) return false;
            if (entity == null) return false;

            var player = GetOwnerOfType<Player>();
            if (player != null && player.IsTargetable(entity.Alliance) == false) return false;

            return true;
        }

        public bool IsAffectedByPowers()
        {
            if (IsAffectedByPowersInternal() == false)
                return false;

            if (Alliance == null)
                return false;

            return true;
        }

        public virtual void ActivatePostPowerAction(Power power, EndPowerFlags flags)
        {
            // NOTE: Overriden in avatar
        }

        public virtual void UpdateRecurringPowerApplication(PowerApplication powerApplication, PrototypeId powerProtoRef)
        {
            // NOTE: Overriden in avatar
        }

        public virtual bool ShouldContinueRecurringPower(Power power, ref EndPowerFlags flags)
        {
            // NOTE: Overriden in avatar
            return true;
        }

        public bool ApplyPowerResults(PowerResults powerResults)
        {
            // Send power results to clients
            NetMessagePowerResult powerResultMessage = ArchiveMessageBuilder.BuildPowerResultMessage(powerResults);
            Game.NetworkManager.SendMessageToInterested(powerResultMessage, this, AOINetworkPolicyValues.AOIChannelProximity);

            // Apply the results to this entity
            // TODO: More stuff

            // Calculate health difference based on all damage types and healing
            // NOTE: Health can be > 2147483647, so we have to use 64-bit integers here to avoid overflows
            long health = Properties[PropertyEnum.Health];
            long startHealth = health;
            float healthDelta = 0f;

            if (powerResults.Flags.HasFlag(PowerResultFlags.InstantKill))
            {
                // INSTANT KILL
                healthDelta -= health;
            }
            else
            {
                // Calculate damage delta normally
                healthDelta -= powerResults.Properties[PropertyEnum.Damage, (int)DamageType.Physical];
                healthDelta -= powerResults.Properties[PropertyEnum.Damage, (int)DamageType.Energy];
                healthDelta -= powerResults.Properties[PropertyEnum.Damage, (int)DamageType.Mental];
                healthDelta += powerResults.Properties[PropertyEnum.Healing];
            }

            // Apply health delta
            health += (long)MathF.Round(healthDelta);
            health = Math.Clamp(health, Properties[PropertyEnum.HealthMin], Properties[PropertyEnum.HealthMaxOther]);

            // Change health to the new value
            WorldEntity powerUser = Game.EntityManager.GetEntity<WorldEntity>(powerResults.PowerOwnerId);
            WorldEntity ultimatePowerUser = Game.EntityManager.GetEntity<WorldEntity>(powerResults.UltimateOwnerId);

            long adjustHealth = health - startHealth;

            var avatar = ultimatePowerUser?.GetMostResponsiblePowerUser<Avatar>();

            var region = Region;

            if (region != null)
            {
                var player = avatar?.GetOwnerOfType<Player>();
                bool isDodged = powerResults.TestFlag(PowerResultFlags.Dodged);
                region.AdjustHealthEvent.Invoke(new(this, ultimatePowerUser, player, adjustHealth, isDodged));
            }

            if (health <= 0)
            {
                if (this is Avatar killedAvatar)
                {
                    var killedPlayer = GetOwnerOfType<Player>();
                    region?.OnRecordPlayerDeath(killedPlayer, killedAvatar, ultimatePowerUser);
                }

                if (powerResults.PowerOwnerId != powerResults.TargetId)
                {
                    ultimatePowerUser?.TriggerEntityActionEvent(EntitySelectorActionEventType.OnKilledOther);

                    if (IsControlledEntity == false)
                        TriggerOnDeath(powerResults, ultimatePowerUser);
                }

                Kill(ultimatePowerUser, KillFlags.None, powerUser);
                TriggerEntityActionEvent(EntitySelectorActionEventType.OnGotKilled);
            }
            else
            {
                Properties[PropertyEnum.Health] = health;
                if (powerResults.Flags.HasFlag(PowerResultFlags.Hostile))
                    OnGotHit(ultimatePowerUser);

                TriggerEntityActionEvent(EntitySelectorActionEventType.OnGotDamaged);
            }

            if (this is Agent agent && adjustHealth < 0)
                agent.AIController?.OnAIGotDamaged(ultimatePowerUser, adjustHealth);

            return true;
        }

        private void TriggerOnDeath(PowerResults powerResults, WorldEntity killer)
        {
            // TODO Rewrite this

            if (this is not Agent) return;
            Power power = null;

            // Get OnDeath ProcPower
            foreach (var kvp in PowerCollection)
            {
                var proto = kvp.Value.PowerPrototype;
                if (proto.Activation != PowerActivationType.Passive) continue;

                string protoName = kvp.Key.GetNameFormatted();
                if (protoName.Contains("OnDeath"))
                {
                    power = kvp.Value.Power;
                    break;
                }
            }

            if (power == null) return;

            // Get OnDead power
            var conditions = power.Prototype.AppliesConditions;
            if (conditions.Count != 1) return;
            var conditionProto = conditions[0].Prototype as ConditionPrototype;

            // Get summon power
            SummonPowerPrototype summonPower = null;
            foreach (var kvp in conditionProto.Properties.IteratePropertyRange(PropertyEnum.Proc))
            {
                Property.FromParam(kvp.Key, 0, out int procEnum);
                if ((ProcTriggerType)procEnum != ProcTriggerType.OnDeath) continue;
                Property.FromParam(kvp.Key, 1, out PrototypeId summonPowerRef);
                summonPower = GameDatabase.GetPrototype<SummonPowerPrototype>(summonPowerRef);
                if (summonPower != null) break;
            }

            if (summonPower != null) EntityHelper.OnDeathSummonFromPowerPrototype(this, summonPower);
        }

        public void TriggerEntityActionEventAlly(EntitySelectorActionEventType eventType)
        {
            if (SpawnGroup == null) return;
            foreach (var spec in SpawnGroup.Specs)
                spec.ActiveEntity?.TriggerEntityActionEvent(eventType);
        }

        public virtual void OnGotHit(WorldEntity attacker)
        {
            TriggerEntityActionEvent(EntitySelectorActionEventType.OnGotAttacked);
            TriggerEntityActionEventAlly(EntitySelectorActionEventType.OnAllyGotAttacked);
            if (attacker != null && attacker.GetMostResponsiblePowerUser<Avatar>() != null)
            {
                TriggerEntityActionEvent(EntitySelectorActionEventType.OnGotAttackedByPlayer);
                TriggerEntityActionEventAlly(EntitySelectorActionEventType.OnAllyGotAttackedByPlayer);
            }
        }

        public string PowerCollectionToString()
        {
            StringBuilder sb = new();
            sb.AppendLine($"Powers:");
            foreach (var kvp in _powerCollection)
                sb.AppendLine($" {GameDatabase.GetFormattedPrototypeName(kvp.Value.PowerPrototypeRef)}");
            return sb.ToString();
        }

        protected virtual PowerUseResult ActivatePower(Power power, ref PowerActivationSettings settings)
        {
            return power.Activate(ref settings);
        }

        private Power GetActivePower()
        {
            if (ActivePowerRef != PrototypeId.Invalid)
                return PowerCollection?.GetPower(ActivePowerRef);
            return null;
        }

        private bool IsTargetableInternal()
        {
            if (IsAffectedByPowersInternal() == false) return false;
            if (IsUntargetable) return false;
            if (Alliance == null) return false;
            return true;
        }

        private bool IsAffectedByPowersInternal()
        {
            if (IsNeverAffectedByPowers
                || IsInWorld == false || IsSimulated == false
                || IsDormant || IsUnaffectable || IsHotspot) return false;
            return true;
        }

        #endregion

        #region Stats

        public RankPrototype GetRankPrototype()
        {
            var rankRef = Properties[PropertyEnum.Rank];
            if (rankRef != PrototypeId.Invalid)
            {
                var rankProto = GameDatabase.GetPrototype<RankPrototype>(rankRef);
                if (rankProto == null) return null;
                return rankProto;
            }
            else
            {
                var worldEntityProto = WorldEntityPrototype;
                if (worldEntityProto == null) return null;
                return GameDatabase.GetPrototype<RankPrototype>(worldEntityProto.Rank);
            }
        }

        public float GetDefenseRating(DamageType damageType)
        {
            throw new NotImplementedException();
        }

        public float GetDamageReductionPct(float defenseRating, WorldEntity worldEntity, PowerPrototype powerProto)
        {
            throw new NotImplementedException();
        }

        public float GetDamageRating(DamageType damageType = DamageType.Any)
        {
            CombatGlobalsPrototype combatGlobals = GameDatabase.CombatGlobalsPrototype;
            if (combatGlobals == null) return Logger.WarnReturn(0f, "GetDamageRating(): combatGlobal == null");

            float damageRating = Properties[PropertyEnum.DamageRating];
            damageRating += Properties[PropertyEnum.DamageRatingBonusHardcore] * combatGlobals.GetHardcoreAttenuationFactor(Properties);
            damageRating += Properties[PropertyEnum.DamageRatingBonusMvmtSpeed] * MathF.Max(0f, BonusMovementSpeed);

            if (damageType != DamageType.Any)
                damageRating += Properties[PropertyEnum.DamageRatingBonusByType, (int)damageType];

            return damageRating;
        }

        public float GetCastSpeedPct(PowerPrototype powerProto)
        {
            float castSpeedPct = (float)Properties[PropertyEnum.CastSpeedIncrPct] - (float)Properties[PropertyEnum.CastSpeedDecrPct];
            float castSpeedMult = Properties[PropertyEnum.CastSpeedMult];

            if (powerProto != null)
            {
                // Apply power-specific multiplier
                castSpeedMult += Properties[PropertyEnum.CastSpeedMultPower, powerProto.DataRef];

                // Apply keyword bonuses
                foreach (var kvp in Properties.IteratePropertyRange(PropertyEnum.CastSpeedIncrPctKwd))
                {
                    Property.FromParam(kvp.Key, 0, out PrototypeId keywordRef);
                    if (powerProto.HasKeyword(keywordRef.As<KeywordPrototype>()))
                        castSpeedPct += kvp.Value;
                }

                foreach (var kvp in Properties.IteratePropertyRange(PropertyEnum.CastSpeedMultKwd))
                {
                    Property.FromParam(kvp.Key, 0, out PrototypeId keywordRef);
                    if (powerProto.HasKeyword(keywordRef.As<KeywordPrototype>()))
                        castSpeedMult += kvp.Value;
                }

                // Apply tab bonuses for avatars
                if (Prototype is AvatarPrototype avatarProto)
                {
                    var powerProgTableRef = avatarProto.GetPowerProgressionTableTabRefForPower(powerProto.DataRef);
                    if (powerProgTableRef != PrototypeId.Invalid)
                        castSpeedPct += Properties[PropertyEnum.CastSpeedIncrPctTab, powerProgTableRef, avatarProto.DataRef];
                }
            }

            // Cast speed is capped at 50000%
            castSpeedPct = MathF.Min(castSpeedPct, 500f);

            // Diminishing returns?
            if (castSpeedPct > 0f)
            {
                float pow = MathF.Pow(2.718f, -3f * castSpeedPct);
                castSpeedPct = MathF.Min(castSpeedPct, 0.4f - (0.4f * pow));
            }

            // Apply multiplier
            castSpeedPct = (1f + castSpeedPct) * (1f + castSpeedMult);

            // Cast speed can't go below 50%
            castSpeedPct = MathF.Max(castSpeedPct, 0.5f);

            return castSpeedPct;
        }

        #endregion

        #region Mods

        protected bool ModChangeModEffects(PrototypeId modRef, int rank)
        {
            if (IsInWorld == false) return Logger.WarnReturn(false, "ModChangeModEffects(): IsInWorld == false");
            if (modRef == PrototypeId.Invalid) return Logger.WarnReturn(false, "ModChangeModEffects(): modRef == PrototypeId.Invalid");

            ModPrototype modProto = GameDatabase.GetPrototype<ModPrototype>(modRef);
            if (modProto == null) return Logger.WarnReturn(false, "ModChangeModEffects(): modProto == null");

            if (modProto.Type == PrototypeId.Invalid) return Logger.WarnReturn(false, "modProto.Type == PrototypeId.Invalid");

            // No properties to add from this mod
            if ((modProto.Properties == null || modProto.Properties.Any() == false) && modProto.EvalOnCreate.IsNullOrEmpty())
                return true;

            if (rank > 0)
            {
                using PropertyCollection indexProperties = ObjectPoolManager.Instance.Get<PropertyCollection>();
                indexProperties[PropertyEnum.CharacterLevel] = CharacterLevel;
                indexProperties[PropertyEnum.CombatLevel] = CombatLevel;
                indexProperties.CopyProperty(Properties, PropertyEnum.ItemLevel);

                if (modProto is OmegaBonusPrototype omegaModProto)
                    indexProperties.CopyPropertyRange(Properties, PropertyEnum.OmegaRank);
                else if (modProto is InfinityGemBonusPrototype)
                    indexProperties.CopyPropertyRange(Properties, PropertyEnum.InfinityGemBonusRank);

                AttachProperties(modProto.Type, modRef, 0, modProto.Properties, indexProperties, rank, true);                
            }
            else
            {
                DetachProperties(modProto.Type, modRef, 0);
            }

            return true;
        }

        #endregion

        #region Alliances

        public bool IsFriendlyTo(WorldEntity other, AlliancePrototype allianceProto = null)
        {
            if (other == null) return false;
            return IsFriendlyTo(other.Alliance, allianceProto);
        }

        public bool IsFriendlyTo(AlliancePrototype otherAllianceProto, AlliancePrototype allianceOverrideProto = null)
        {
            if (otherAllianceProto == null) return false;
            AlliancePrototype thisAllianceProto = allianceOverrideProto ?? Alliance;
            if (thisAllianceProto == null) return false;
            return thisAllianceProto.IsFriendlyTo(otherAllianceProto) && !thisAllianceProto.IsHostileTo(otherAllianceProto);
        }

        public bool IsHostileToPlayers()
        {
            var globalProto = GameDatabase.GlobalsPrototype;
            if (globalProto == null) return false;
            return IsHostileTo(globalProto.PlayerAlliancePrototype);
        }

        public bool IsHostileTo(AlliancePrototype otherAllianceProto, AlliancePrototype allianceOverrideProto = null)
        {
            if (otherAllianceProto == null) return false;
            AlliancePrototype thisAllianceProto = allianceOverrideProto ?? Alliance;
            if (thisAllianceProto == null) return false;
            return thisAllianceProto.IsHostileTo(otherAllianceProto);
        }

        public bool IsHostileTo(WorldEntity other, AlliancePrototype allianceOverride = null)
        {
            if (other == null) return false;

            if (this is not Avatar && IsMissionCrossEncounterHostilityOk == false)
            {
                bool isPlayer = false;
                if (HasPowerUserOverride)
                {
                    var userId = Properties[PropertyEnum.PowerUserOverrideID];
                    if (userId != InvalidId)
                    {
                        var user = Game.EntityManager.GetEntity<Entity>(userId);
                        if (user?.GetOwnerOfType<Player>() != null)
                            isPlayer = true;
                    }
                }

                if (isPlayer == false
                    && IgnoreMissionOwnerForTargeting == false
                    && HasMissionPrototype && other.HasMissionPrototype
                    && (PrototypeId)Properties[PropertyEnum.MissionPrototype] != (PrototypeId)other.Properties[PropertyEnum.MissionPrototype])
                    return false;
            }

            return IsHostileTo(other.Alliance, allianceOverride);
        }

        private void OnAllianceChanged(PrototypeId allianceRef)
        {
            if (allianceRef != PrototypeId.Invalid)
            {
                var allianceProto = GameDatabase.GetPrototype<AlliancePrototype>(allianceRef);
                if (allianceProto != null)
                    _allianceProto = allianceProto;
            }
            else
            {
                var worldEntityProto = WorldEntityPrototype;
                if (worldEntityProto != null)
                    _allianceProto = GameDatabase.GetPrototype<AlliancePrototype>(worldEntityProto.Alliance);
            }
        }

        private AlliancePrototype GetAlliance()
        {
            if (_allianceProto == null) return null;

            PrototypeId allianceRef = _allianceProto.DataRef;
            if (IsControlledEntity && _allianceProto.WhileControlled != PrototypeId.Invalid)
                allianceRef = _allianceProto.WhileControlled;
            if (IsConfused && _allianceProto.WhileConfused != PrototypeId.Invalid)
                allianceRef = _allianceProto.WhileConfused;

            return GameDatabase.GetPrototype<AlliancePrototype>(allianceRef);
        }

        #endregion

        #region Interaction

        public virtual bool InInteractRange(WorldEntity interactee, InteractionMethod interaction, bool interactFallbackRange = false)
        {
            if (IsSingleInteraction(interaction) == false && interaction.HasFlag(InteractionMethod.Throw)) return false;

            if (IsInWorld == false || interactee.IsInWorld == false) return false;

            float checkRange;
            float interactRange = InteractRange;

            if (interaction == InteractionMethod.Throw)
                if (Prototype is AgentPrototype agentProto) interactRange = agentProto.InteractRangeThrow;

            var worldEntityProto = WorldEntityPrototype;
            if (worldEntityProto == null) return false;

            var interacteeWorldEntityProto = interactee.WorldEntityPrototype;
            if (interacteeWorldEntityProto == null) return false;

            if (interacteeWorldEntityProto.InteractIgnoreBoundsForDistance == false)
                checkRange = Bounds.Radius + interactee.Bounds.Radius + interactRange + worldEntityProto.InteractRangeBonus + interacteeWorldEntityProto.InteractRangeBonus;
            else
                checkRange = interactRange;

            if (checkRange <= 0f) return false;

            if (interactFallbackRange)
                checkRange += InteractFallbackRange;

            float checkRangeSq = checkRange * checkRange;
            float rangeSq = Vector3.DistanceSquared2D(interactee.RegionLocation.Position, RegionLocation.Position);

            return rangeSq <= checkRangeSq;
        }

        public static bool IsSingleInteraction(InteractionMethod interaction)
        {
            return interaction != InteractionMethod.None; // IO::BitfieldHasSingleBitSet
        }

        public virtual InteractionResult AttemptInteractionBy(EntityDesc interactorDesc, InteractionFlags flags, InteractionMethod method)
        {
            var interactor = interactorDesc.GetEntity<Agent>(Game);
            if (interactor == null || interactor.IsInWorld == false) return InteractionResult.Failure;
            InteractData data = null;
            InteractionMethod iteractionStatus = InteractionManager.CallGetInteractionStatus(new EntityDesc(this), interactor, InteractionOptimizationFlags.None, flags, ref data);
            iteractionStatus &= method;

            switch (iteractionStatus)
            {
                case InteractionMethod.None:
                    return InteractionResult.Failure;

                // case InteractionMethod.Attack: // client only
                //    if (interactor.StartDefaultAttack(flags.HaveFlag(InteractionFlags.StopMove) == false))
                //        return InteractionResult.Success;
                //    else
                //        return InteractionResult.AttackFail; 

                case InteractionMethod.Throw: // server

                    if (interactor.InInteractRange(this, InteractionMethod.Throw) == false)
                        return InteractionResult.OutOfRange;
                    if (interactor.IsExecutingPower)
                        return InteractionResult.ExecutingPower;
                    if (interactor.StartThrowing(Id))
                        return InteractionResult.Success;

                    break;

                    // case InteractionMethod.Converse: // client only
                    // case InteractionMethod.Use:
                    //    return PostAttemptInteractionBy(interactor, iteractionStatus) 
            }

            return InteractionResult.Failure;
        }

        public bool IsThrowableBy(WorldEntity thrower)
        {
            if (IsDead || Properties[PropertyEnum.ThrowablePower] == PrototypeId.Invalid) return false;
            if (thrower != null)
                if (thrower.Throwability < Properties[PropertyEnum.Throwability]) return false;
            return true;
        }

        #endregion

        #region Event Handlers

        public override void OnChangePlayerAOI(Player player, InterestTrackOperation operation, AOINetworkPolicyValues newInterestPolicies, AOINetworkPolicyValues previousInterestPolicies, AOINetworkPolicyValues archiveInterestPolicies = AOINetworkPolicyValues.AOIChannelNone)
        {
            base.OnChangePlayerAOI(player, operation, newInterestPolicies, previousInterestPolicies, archiveInterestPolicies);

            // We need to update our simulation state when we lose proximity because when a player's AOI is cleared,
            // cells are removed before entities, and at that point entities still have the proximity policy.
            AOINetworkPolicyValues lostPolicies = previousInterestPolicies & ~newInterestPolicies;
            if (lostPolicies.HasFlag(AOINetworkPolicyValues.AOIChannelProximity))
                UpdateSimulationState();
        }

        public virtual void OnEnteredWorld(EntitySettings settings)
        {
            if (CanInfluenceNavigationMesh())
                EnableNavigationInfluence();

            PowerCollection?.OnOwnerEnteredWorld();

            var region = Region;

<<<<<<< HEAD
            region.EntityEnteredWorldEvent.Invoke(new(this));

            if (WorldEntityPrototype.DiscoverInRegion)
                region.DiscoverEntity(this, false);
=======
            if (WorldEntityPrototype.DiscoverInRegion)
                region.DiscoverEntity(this, false);

            if (Bounds.CollisionType != BoundsCollisionType.None)
                RegisterForPendingPhysicsResolve();
>>>>>>> eb40621b

            if (Bounds.CollisionType != BoundsCollisionType.None)
                RegisterForPendingPhysicsResolve();

            UpdateInterestPolicies(true, settings);
            region.EntityTracker.ConsiderForTracking(this);
            UpdateSimulationState();
        }

        public virtual void OnExitedWorld()
        {
            var region = Region;
<<<<<<< HEAD

            if (region.EntityTracker != null)
            {
                region.EntityExitedWorldEvent.Invoke(new(this));
                region.EntityTracker.RemoveFromTracking(this);
            }
=======
>>>>>>> eb40621b

            // Undiscover from region
            if (WorldEntityPrototype.DiscoverInRegion)
                region.UndiscoverEntity(this, true);

            PowerCollection?.OnOwnerExitedWorld();

            // Undiscover from players
            if (InterestReferences.IsAnyPlayerInterested(AOINetworkPolicyValues.AOIChannelDiscovery))
            {
                foreach (ulong playerId in InterestReferences)
                {
                    Player player = Game.EntityManager.GetEntity<Player>(playerId);

                    if (player == null)
                    {
                        Logger.Warn("OnExitedWorld(): player == null");
                        continue;
                    }

                    player.UndiscoverEntity(this, false);   // Skip interest update for undiscover because we are doing an update below anyway
                }
            }

            UpdateInterestPolicies(false);

            UpdateSimulationState();
        }

        public override void OnDeallocate()
        {
            base.OnDeallocate();
            PowerCollection?.OnOwnerDeallocate();

            // We need to remove all conditions here to unbind their property collections.
            // If we don't do that, the garbage collector can't clean them and we end up with a memory leak.
            ConditionCollection?.RemoveAllConditions();     
        }

        public virtual void OnDramaticEntranceEnd() { }

        public override void OnPropertyChange(PropertyId id, PropertyValue newValue, PropertyValue oldValue, SetPropertyFlags flags)
        {
            base.OnPropertyChange(id, newValue, oldValue, flags);
            if (flags.HasFlag(SetPropertyFlags.Refresh)) return;

            switch (id.Enum)
            {
                case PropertyEnum.AllianceOverride:
                    OnAllianceChanged(newValue);
                    break;

                case PropertyEnum.CastSpeedDecrPct:
                case PropertyEnum.CastSpeedIncrPct:
                case PropertyEnum.CastSpeedMult:
                    PowerCollection?.OnOwnerCastSpeedChange(PrototypeId.Invalid);
                    break;

                case PropertyEnum.CastSpeedIncrPctKwd:
                case PropertyEnum.CastSpeedMultKwd:
                    if (PowerCollection != null)
                    {
                        Property.FromParam(id, 0, out PrototypeId powerKeywordRef);

                        if (powerKeywordRef == PrototypeId.Invalid)
                        {
                            Logger.Warn("OnPropertyChange(): powerKeywordRef == PrototypeId.Invalid");
                            break;
                        }

                        PowerCollection.OnOwnerCastSpeedChange(powerKeywordRef);
                    }

                    break;

                case PropertyEnum.CastSpeedIncrPctTab:
                    if (PowerCollection != null)
                    {
                        Property.FromParam(id, 0, out PrototypeId powerTabRef);

                        if (powerTabRef == PrototypeId.Invalid)
                        {
                            Logger.Warn("OnPropertyChange(): powerTabRef == PrototypeId.Invalid");
                            break;
                        }

                        PowerCollection.OnOwnerCastSpeedChange(powerTabRef);
                    }

                    break;

                case PropertyEnum.CastSpeedMultPower:
                    Property.FromParam(id, 0, out PrototypeId powerProtoRef);

                    if (powerProtoRef == PrototypeId.Invalid)
                    {
                        Logger.Warn("OnPropertyChange(): powerProtoRef == PrototypeId.Invalid");
                        break;
                    }

                    GetPower(powerProtoRef)?.OnOwnerCastSpeedChange();

                    break;

                case PropertyEnum.EnemyBoost:
                    if (IsSimulated)
                    {
                        // If this entity is not currently being simulated, this will be done in SetSimulated
                        Property.FromParam(id, 0, out PrototypeId modProtoRef);
                        if (modProtoRef == PrototypeId.Invalid)
                        {
                            Logger.Warn("OnPropertyChange(): modProtoRef == PrototypeId.Invalid");
                            return;
                        }

                        ModChangeModEffects(modProtoRef, newValue);
                    }

                    break;

                case PropertyEnum.HealthMax:
                    Properties[PropertyEnum.HealthMaxOther] = newValue;

                    // Scale current health
                    long health = Properties[PropertyEnum.Health];
                    if (health > 0 && flags.HasFlag(SetPropertyFlags.Deserialized) == false)
                    {
                        long oldHealthMax = oldValue;
                        float ratio = Math.Min(MathHelper.Ratio(health, oldHealthMax), 1f);
                        long newHealth = (long)Math.Round((long)newValue * ratio);

                        Properties[PropertyEnum.Health] = newHealth;
                    }

                    break;

                case PropertyEnum.MissileBlockingHotspot:
                    if (IsHotspot)
                        SetFlag(EntityFlags.IsCollidableHotspot, newValue);
                    break;

                case PropertyEnum.MissionPrototype:
                    if (IsInWorld && Region != null && Region.EntityTracker != null)
                    {
                        PrototypeId missionRef = newValue;
                        bool isTracked = IsTrackedByContext(missionRef);
                        if ((missionRef == PrototypeId.Invalid && isTracked) || (missionRef != PrototypeId.Invalid && !isTracked))
                            Region.EntityTracker.ConsiderForTracking(this);
                    }
                    break;

                case PropertyEnum.NoEntityCollide:
                    SetFlag(EntityFlags.NoCollide, newValue);
                    bool canInfluence = CanInfluenceNavigationMesh();
                    if (canInfluence ^ HasNavigationInfluence)
                    {
                        if (canInfluence)
                            EnableNavigationInfluence();
                        else
                            DisableNavigationInfluence();
                    }
                    break;

                case PropertyEnum.NoEntityCollideException:
                    SetFlag(EntityFlags.HasNoCollideException, newValue != InvalidId);
                    break;

                case PropertyEnum.Intangible:
                    SetFlag(EntityFlags.Intangible, newValue);
                    canInfluence = CanInfluenceNavigationMesh();
                    if (canInfluence ^ HasNavigationInfluence)
                    {
                        if (canInfluence)
                            EnableNavigationInfluence();
                        else
                            DisableNavigationInfluence();
                    }
                    break;

                case PropertyEnum.Rank:
                    if (IsSimulated)
                    {
                        // If this entity is not currently being simulated, this will be done in SetSimulated
                        PrototypeId modTypeRef = GameDatabase.GlobalsPrototype.ModGlobals.RankModType;
                        ClearAttachedPropertiesOfType(modTypeRef);

                        PrototypeId newRankProtoRef = newValue;
                        PrototypeId oldRankProtoRef = oldValue;

                        if (newRankProtoRef != PrototypeId.Invalid)
                            ModChangeModEffects(newRankProtoRef, 1);
                        else
                            ModChangeModEffects(oldRankProtoRef, 0);
                    }

                    break;

                case PropertyEnum.SkillshotReflectChancePct:
                    if (IsHotspot)
                        SetFlag(EntityFlags.IsReflectingHotspot, newValue);
                    break;
            }
        }

        public virtual void OnCellChanged(RegionLocation oldLocation, RegionLocation newLocation, ChangePositionFlags flags)
        {
            Cell oldCell = oldLocation.Cell;
            Cell newCell = newLocation.Cell;

            if (newCell != null)
                Properties[PropertyEnum.MapCellId] = newCell.Id;

            // Simulation updates for entering world happen in OnEnteredWorld()
            if (flags.HasFlag(ChangePositionFlags.EnterWorld) == false)
                UpdateSimulationState();

            // TODO other events
        }

        public virtual void OnAreaChanged(RegionLocation oldLocation, RegionLocation newLocation)
        {
            Area oldArea = oldLocation.Area;
            Area newArea = newLocation.Area;
            if (oldArea == newArea) return;

<<<<<<< HEAD
            oldArea?.Region.EntityLeftAreaEvent.Invoke(new(this, oldArea));

=======
>>>>>>> eb40621b
            if (newArea != null)
            {
                newArea.Region.EntityEnteredAreaEvent.Invoke(new(this, newArea));
                Properties[PropertyEnum.MapAreaId] = newArea.Id;
                Properties[PropertyEnum.ContextAreaRef] = newArea.PrototypeDataRef;
            }
        }

        public virtual void OnRegionChanged(Region oldRegion, Region newRegion)
        {
            if (newRegion != null)
                Properties[PropertyEnum.MapRegionId] = newRegion.Id;

            // TODO other events
        }

        public virtual void OnLocomotionStateChanged(LocomotionState oldLocomotionState, LocomotionState newLocomotionState)
        {
            if (IsInWorld == false) return;

            // Check if locomotion state requires updating
            LocomotionState.CompareLocomotionStatesForSync(oldLocomotionState, newLocomotionState,
                out bool syncRequired, out bool pathNodeSyncRequired, newLocomotionState.FollowEntityId != InvalidId);

            if (syncRequired == false && pathNodeSyncRequired == false) return;

            // Send locomotion update to interested clients
            // NOTE: Avatars are locomoted on their local client independently, so they are excluded from locomotion updates.
            var networkManager = Game.NetworkManager;
            var interestedClients = networkManager.GetInterestedClients(this, AOINetworkPolicyValues.AOIChannelProximity, IsMovementAuthoritative == false);
            if (interestedClients.Any() == false) return;
            NetMessageLocomotionStateUpdate locomotionStateUpdateMessage = ArchiveMessageBuilder.BuildLocomotionStateUpdateMessage(
                this, oldLocomotionState, newLocomotionState, pathNodeSyncRequired);
            networkManager.SendMessageToMultiple(interestedClients, locomotionStateUpdateMessage);
        }

        public virtual void OnPreGeneratePath(Vector3 start, Vector3 end, List<WorldEntity> entities) { }

        public override void OnPostAOIAddOrRemove(Player player, InterestTrackOperation operation,
            AOINetworkPolicyValues newInterestPolicies, AOINetworkPolicyValues previousInterestPolicies)
        {
            base.OnPostAOIAddOrRemove(player, operation, newInterestPolicies, previousInterestPolicies);

            if (IsInWorld == false) return;

            AOINetworkPolicyValues gainedPolicies = newInterestPolicies & ~previousInterestPolicies;

            if (gainedPolicies.HasFlag(AOINetworkPolicyValues.AOIChannelProximity))
            {
                // Send our entire power collection when we gain proximity and enter game world on the client
                // (the client needs to already be aware of us through ownership or some other channel)
                if (previousInterestPolicies != AOINetworkPolicyValues.AOIChannelNone)
                    PowerCollection?.SendEntireCollection(player);

                // Mark as discovered by the player if needed
                if (IsDiscoverable && operation == InterestTrackOperation.Add && WorldEntityPrototype.ObjectiveInfo?.TrackAfterDiscovery == true)
                    player.DiscoverEntity(this, true);
            }
        }

        public virtual bool OnPowerAssigned(Power power) { return true; }
        public virtual bool OnPowerUnassigned(Power power) { return true; }
        public virtual void OnPowerEnded(Power power, EndPowerFlags flags) { }

        public virtual void OnOverlapBegin(WorldEntity whom, Vector3 whoPos, Vector3 whomPos) { }
        public virtual void OnOverlapEnd(WorldEntity whom) { }
        public virtual void OnCollide(WorldEntity whom, Vector3 whoPos) { }
        public virtual void OnSkillshotReflected(Missile missile) { }

        #endregion

        #region Rewards

        public bool GetXPAwarded(out long xp, out long minXP, bool applyGlobalTuning)
        {
            return WorldEntityPrototype.GetXPAwarded(CharacterLevel, out xp, out minXP, applyGlobalTuning);
        }

        public bool GiveKillRewards(WorldEntity killer, KillFlags killFlags, WorldEntity directKiller)
        {
            Region region = Region;
            if (region == null) return Logger.WarnReturn(false, "GiveKillRewards(): region == null");

            TuningTable tuningTable = region.TuningTable;
            if (tuningTable == null) return Logger.WarnReturn(false, "GiveKillRewards(): tuningTable == null");

            // TODO: Track kill participation somehow to prevent exploits
            foreach (ulong playerId in InterestReferences)
            {
                Player player = Game.EntityManager.GetEntity<Player>(playerId);
                if (player == null) continue;

                // Loot
                if (killFlags.HasFlag(KillFlags.NoLoot) == false && Properties[PropertyEnum.NoLootDrop] == false)
                {
                    // TODO: Other loot drop event / action types?
                    RankPrototype rankProto = GetRankPrototype();
                    LootDropEventType lootDropEventType = rankProto.LootTableParam != LootDropEventType.None
                        ? rankProto.LootTableParam
                        : LootDropEventType.OnKilled;

                    PrototypeId lootTableProtoRef = Properties[PropertyEnum.LootTablePrototype, (PropertyParam)lootDropEventType, 0, (PropertyParam)LootActionType.Spawn];

                    if (lootTableProtoRef != PrototypeId.Invalid)
                        Game.LootManager.SpawnLootFromTable(lootTableProtoRef, player, this);
                }

                // XP
                if (killer is Avatar avatar && killFlags.HasFlag(KillFlags.NoExp) == false && Properties[PropertyEnum.NoExpOnDeath] == false)
                {
                    if (WorldEntityPrototype.GetXPAwarded(killer.CharacterLevel, out long xp, out long minXP, true))
                    {
                        xp = avatar.ApplyXPModifiers(xp, tuningTable);
                        avatar.AwardXP(xp, Properties[PropertyEnum.ShowXPRewardText]);
                    }
                }
            }

            return true;
        }

        #endregion

        public virtual AssetId GetEntityWorldAsset()
        {
            // NOTE: Overriden in Agent, Avatar, and Missile
            return GetOriginalWorldAsset();
        }

        public AssetId GetOriginalWorldAsset()
        {
            return GetOriginalWorldAsset(WorldEntityPrototype);
        }

        public static AssetId GetOriginalWorldAsset(WorldEntityPrototype prototype)
        {
            if (prototype == null) return Logger.WarnReturn(AssetId.Invalid, $"GetOriginalWorldAsset(): prototype == null");
            return prototype.UnrealClass;
        }

        public virtual bool IsSummonedPet()
        {
            return false;
        }

        public bool IsCloneParent()
        {
            return WorldEntityPrototype.ClonePerPlayer && Properties[PropertyEnum.RestrictedToPlayerGuid] == 0;
        }

        public override bool ApplyState(PrototypeId stateRef)
        {
            if (base.ApplyState(stateRef) == false) return false;

            stateRef = Properties[PropertyEnum.EntityState];
            var entityStateProto = GameDatabase.GetPrototype<EntityStatePrototype>(stateRef);
            if (entityStateProto == null) return false;

            /*  MoloidInvasionCoverTransition NotInGame
            if (entityStateProto is DoorEntityStatePrototype doorStateProto)
            {
                

                var region = Region;
                if (doorStateProto.IsOpen == false) 
                {
                    if (region != null && _naviDoorHandle == null)
                        _naviDoorHandle = region.NaviMesh.CreateDoorEdge(RegionLocation.Position, Vector3.Perp2D(Forward), NaviContentTags.Blocking, 1024.0f);
                }
                else if (_naviDoorHandle != null)
                {
                    if (region != null && _naviDoorHandle != null)
                    {
                        _naviDoorHandle = region.NaviMesh.RemoveDoorEdge(_naviDoorHandle);
                        _naviDoorHandle = null;
                    }
                }
            }*/

            if (entityStateProto.OnActivatePowers.HasValue())
            {
                // Not Used
            }
            return true;
        }

        public override bool ClearState()
        {
            if (base.ClearState() == false) return false;

<<<<<<< HEAD
            PrototypeId stateRef = Properties[PropertyEnum.EntityState]; 
=======
            PrototypeId stateRef = Properties[PropertyEnum.EntityState];
>>>>>>> eb40621b
            var entityStateProto = GameDatabase.GetPrototype<EntityStatePrototype>(stateRef);
            if (entityStateProto == null) return false;

            /*  MoloidInvasionCoverTransition NotInGame
            if (entityStateProto is DoorEntityStatePrototype doorStateProto)
            {
                if (doorStateProto.IsOpen == false)
                { 
                    var region = Region;
                    if (region != null && _naviDoorHandle != null)
                    {
                        _naviDoorHandle = region.NaviMesh.RemoveDoorEdge(_naviDoorHandle);
                        _naviDoorHandle = null;
                    }
                }
            }*/
            return true;
        }

        public void SetTaggedBy(Player player, PowerPrototype powerProto)
        {
            TagPlayers.Add(player, powerProto);
            var group = SpawnGroup;
            if (group != null && group.SpawnerId != InvalidId)
            {
                var spawner = Game.EntityManager.GetEntity<Spawner>(group.SpawnerId);
                spawner?.SetTaggedBy(player, null);
<<<<<<< HEAD
            }            
=======
            }
>>>>>>> eb40621b
        }

        public override SimulateResult SetSimulated(bool simulated)
        {
            SimulateResult result = base.SetSimulated(simulated);

            if (result != SimulateResult.None && Locomotor != null)
            {
                ModifyCollectionMembership(EntityCollection.Locomotion, IsSimulated);
            }
            if (result == SimulateResult.Set)
            {
                // Apply mods from boosts and rank

                foreach (var kvp in Properties.IteratePropertyRange(PropertyEnum.EnemyBoost))
                {
                    Property.FromParam(kvp.Key, 0, out PrototypeId modProtoRef);
                    if (modProtoRef == PrototypeId.Invalid)
                    {
                        Logger.Warn("SetSimulated(): modProtoRef == PrototypeId.Invalid");
                        continue;
                    }

                    ModChangeModEffects(modProtoRef, kvp.Value);
                }

                if (Properties.HasProperty(PropertyEnum.Rank))
                {
                    PrototypeId modTypeRef = GameDatabase.GlobalsPrototype.ModGlobals.RankModType;
                    ClearAttachedPropertiesOfType(modTypeRef);

                    // NOTE: The client iterates over a range of Rank properties, which is pointless because Rank does not have params.
                    // Also the rank proto ref is never going to be invalid here because we do a HasProperty check above.
                    ModChangeModEffects(Properties[PropertyEnum.Rank], 1);
                }
            }
            else if (result == SimulateResult.Clear)
            {
                EndAllPowers(true);
            }

            if (result != SimulateResult.None)
            {
                if (Region != null)
                {
                    if (simulated)
                        Region.EntitySetSimulatedEvent.Invoke(new(this));
                    else
                        Region.EntitySetUnSimulatedEvent.Invoke(new(this));
                }
                SpawnSpec?.OnUpdateSimulation();
            }

            return result;
        }

        public void EmergencyRegionCleanup(Region region)
        {
<<<<<<< HEAD
            if(region == Region)
=======
            if (region == Region)
>>>>>>> eb40621b
            {
                DisableNavigationInfluence();
                RegionLocation = null;
                SpatialPartitionLocation.Clear();
            }
        }

        public bool IsTrackedByContext(PrototypeId context)
        {
            return _trackingContextMap.ContainsKey(context);
        }

        #region Actions

        public void RegisterActions(List<EntitySelectorActionPrototype> actions)
        {
            if (actions == null) return;
            EntityActionComponent ??= new(this);
            EntityActionComponent.Register(actions);
        }

        public ScriptRoleKeyEnum GetScriptRoleKey()
        {
            if (SpawnSpec != null)
                return SpawnSpec.RoleKey;
            else
                return (ScriptRoleKeyEnum)(uint)Properties[PropertyEnum.ScriptRoleKey];
        }

        public bool CanEntityActionTrigger(EntitySelectorActionEventType eventType)
        {
            if (EntityActionComponent != null)
                return EntityActionComponent.CanTrigger(eventType);
            return false;
        }

        public void TriggerEntityActionEvent(EntitySelectorActionEventType actionType)
        {
            if (EntityActionComponent != null)
            {
                // Logger.Trace($"TriggerEntityActionEvent {PrototypeName} {actionType}");
                EntityActionComponent.Trigger(actionType);
            }
        }

        public virtual bool ProcessEntityAction(EntitySelectorActionPrototype action)
        {
            if (IsControlledEntity || EntityActionComponent == null || IsInWorld == false) return false;

            if (action.SpawnerTrigger != PrototypeId.Invalid)
                TriggerLocalSpawner(action.SpawnerTrigger);

            var aiOverride = action.PickAIOverride(Game.Random);
            if (aiOverride != null)
            {
                var powerRef = aiOverride.Power;
                if (powerRef != PrototypeId.Invalid)
                {
                    if (aiOverride.PowerRemove)
                    {
                        UnassignPower(powerRef);
                        EntityActionComponent.PerformPowers.Remove(powerRef);
                    }
                    else
                    {
                        PowerIndexProperties indexProps = new(0, CharacterLevel, CombatLevel);
                        AssignPower(powerRef, indexProps);

                        PowerActivationSettings powerSettings = new(Id, Vector3.Zero, RegionLocation.Position);
                        powerSettings.Flags |= PowerActivationSettingsFlags.NotifyOwner;
                        var result = ActivatePower(powerRef, ref powerSettings);
                        if (result == PowerUseResult.Success)
                            EntityActionComponent.PerformPowers.Add(powerRef);
                        else
                            return Logger.WarnReturn(false, $"ProcessEntityAction ActivatePower [{powerRef}] = {result}");
                    }
                }
            }

            return true;
        }

        public void TriggerLocalSpawner(PrototypeId spawnerTrigger)
        {
            var spawnerTriggerProto = GameDatabase.GetPrototype<EntityActionSpawnerTriggerPrototype>(spawnerTrigger);
            if (spawnerTriggerProto == null) return;

            if (spawnerTriggerProto.EnableClusterLocalSpawner && SpawnGroup != null) 
                foreach (var spec in SpawnGroup.Specs)
                    if (spec.ActiveEntity is Spawner spawner)
                        spawner.ScheduleEnableTrigger();
        }

        public void ShowOverheadText(LocaleStringId idText, float duration)
        {
            var message = NetMessageShowOverheadText.CreateBuilder()
                .SetIdAgent(Id)
                .SetIdText((ulong)idText)
                .SetDuration(duration)
                .Build();

            Game.NetworkManager.SendMessageToInterested(message, this, AOINetworkPolicyValues.AOIChannelProximity);
        }

        #endregion

        public bool HasKeyword(PrototypeId keyword)
        {
            return HasKeyword(GameDatabase.GetPrototype<KeywordPrototype>(keyword));
        }

        public bool HasKeyword(KeywordPrototype keywordProto)
        {
            return keywordProto != null && WorldEntityPrototype.HasKeyword(keywordProto);
        }

        public bool HasConditionWithKeyword(PrototypeId keywordRef)
        {
            var keywordProto = GameDatabase.GetPrototype<KeywordPrototype>(keywordRef);
            if (keywordProto == null) return false;
            if (keywordProto is not PowerKeywordPrototype) return false;
            return HasConditionWithKeyword(GameDatabase.DataDirectory.GetPrototypeEnumValue(keywordRef, GameDatabase.DataDirectory.KeywordBlueprint));
        }

        private bool HasConditionWithKeyword(int keyword)
        {
            var conditionCollection = ConditionCollection;
            if (conditionCollection != null)
            {
                KeywordsMask keywordsMask = conditionCollection.ConditionKeywordsMask;
                if (keywordsMask == null) return false;     // REMOVEME: Temp fix for condition collections not having keyword masks
                return keywordsMask[keyword];
            }
            return false;
        }

        public bool HasConditionWithAnyKeyword(IEnumerable<PrototypeId> keywordProtoRefs)
        {
            foreach (PrototypeId keywordProtoRef in keywordProtoRefs)
            {
                if (HasConditionWithKeyword(keywordProtoRef))
                    return true;
            }

            return false;
        }

        public void AccumulateKeywordProperties(PropertyEnum propertyEnum, PropertyCollection properties, ref float value)
        {
            foreach (var kvp in properties.IteratePropertyRange(propertyEnum))
            {
                Property.FromParam(kvp.Key, 0, out PrototypeId keywordProtoRef);
                var keywordPrototype = keywordProtoRef.As<KeywordPrototype>();

                if (HasKeyword(keywordPrototype) || HasConditionWithKeyword(keywordProtoRef))
                    value += kvp.Value;
            }
        }

        protected override void BuildString(StringBuilder sb)
        {
            base.BuildString(sb);

            foreach (var kvp in _trackingContextMap)
                sb.AppendLine($"{nameof(_trackingContextMap)}[{GameDatabase.GetPrototypeName(kvp.Key)}]: {kvp.Value}");

            foreach (var kvp in _conditionCollection)
                sb.AppendLine($"{nameof(_conditionCollection)}[{kvp.Key}]: {kvp.Value}");

            if (_powerCollection.PowerCount > 0)
            {
                sb.AppendLine($"{nameof(_powerCollection)}:");
                foreach (var kvp in _powerCollection)
                    sb.AppendLine(kvp.Value.ToString());
                sb.AppendLine();
            }

            sb.AppendLine($"{nameof(_unkEvent)}: 0x{_unkEvent:X}");
        }

        public bool ModifyTrackingContext(PrototypeId contextRef, EntityTrackingFlag flags)
        {
            bool modified = false;

            if (flags != EntityTrackingFlag.None)
            {
                if (_trackingContextMap.TryGetValue(contextRef, out var modifyFlags) == false || modifyFlags != flags)
                {
                    _trackingContextMap[contextRef] = flags;
                    modified = true;
                }
            }
            else
            {
                if (_trackingContextMap.ContainsKey(contextRef))
                {
                    _trackingContextMap.Remove(contextRef);
                    modified = true;
                }
            }

            if (modified == false) return false;

            var entityTracked = NetMessageEntityTracked.CreateBuilder()
                .SetIdEntity(Id)
                .SetTrackingProtoId((ulong)contextRef)
                .SetFlags((uint)flags)
                .Build();

            var policy = AOINetworkPolicyValues.AOIChannelProximity
                | AOINetworkPolicyValues.AOIChannelDiscovery
                | AOINetworkPolicyValues.AOIChannelParty
                | AOINetworkPolicyValues.AOIChannelOwner;

            Game.NetworkManager.SendMessageToInterested(entityTracked, this, policy);

            Region?.UIDataProvider?.OnEntityTracked(this, contextRef);

            return true;
        }

        public static bool CheckWithinAngle(in Vector3 targetPosition, in Vector3 targetForward, in Vector3 position, float angle)
        {
            if (angle > 0)
            {
                Vector3 distance = Vector3.SafeNormalize(position - targetPosition);
                float targetForwardDot = Vector3.Dot(targetForward, distance);
                float checkAngle = MathHelper.ToDegrees(MathF.Acos(targetForwardDot)) * 2;
                if (checkAngle < angle)
                    return true;
            }
            return false;
        }

        public bool DiscoveredForPlayer(Player player)
        {
            if (IsDiscoverable == false) return false;
            var playerRegion = player.GetRegion();
            if (playerRegion != null && playerRegion == Region && playerRegion.IsEntityDiscovered(this)) return true;
            if (player.IsEntityDiscovered(this) && WorldEntityPrototype?.ObjectiveInfo?.TrackAfterDiscovery == true) return true;
            return false;
        }

        public void OnInteractedWith(WorldEntity other)
        {
            int usesLeft = Properties[PropertyEnum.InteractableUsesLeft];
            bool used = usesLeft == -1 || usesLeft > 0;

            if (usesLeft != -1)
            {
                usesLeft--;
                Properties[PropertyEnum.InteractableUsesLeft] = usesLeft;
            }

            bool lastUsed = used && usesLeft == 0;

            // TODO InteractableSpawnLootDelayMS

            if (lastUsed)
            {
                long destroyDelayMS = Properties[PropertyEnum.InteractableDestroyDelayMS];
                if (destroyDelayMS > 0)
                    ScheduleKillEvent(TimeSpan.FromMilliseconds(destroyDelayMS));
            }

            if (WorldEntityPrototype.PostInteractState != null)
                ApplyStateFromPrototype(WorldEntityPrototype.PostInteractState);
        }

        #region Scheduled Events

        public bool ScheduleKillEvent(TimeSpan delay)
        {
            if (TestStatus(EntityStatus.PendingDestroy))
                return Logger.WarnReturn(false, $"ScheduleKillEvent(): WorldEntity {this} is already pending destroy");

            if (TestStatus(EntityStatus.Destroyed))
                return Logger.WarnReturn(false, $"ScheduleKillEvent(): WorldEntity {this} is already destroyed");

            if (IsDead)
                return Logger.WarnReturn(false, $"ScheduleKillEvent(): WorldEntity {this} is dead");

            if (_scheduledKillEvent.IsValid)
            {
                if (_scheduledKillEvent.Get().FireTime > (Game.CurrentTime + delay))
                    Game?.GameEventScheduler?.RescheduleEvent(_scheduledKillEvent, delay);
            }
            else ScheduleEntityEvent(_scheduledKillEvent, delay);

            return true;
        }

        public override bool ScheduleDestroyEvent(TimeSpan delay)
        {
            if (IsDestroyProtectedEntity)
                return Logger.WarnReturn(false, $"ScheduleDestroyEvent(): Trying to schedule destruction of a destroy-protected entity {this}");

            return base.ScheduleDestroyEvent(delay);
        }

        public void ScheduleExitWorldEvent(TimeSpan time)
        {
            if (_exitWorldEvent.IsValid)
            {
                if (_exitWorldEvent.Get().FireTime > Game.CurrentTime + time)
                    Game.GameEventScheduler.RescheduleEvent(_exitWorldEvent, time);
            }
            else
                ScheduleEntityEvent(_exitWorldEvent, time);
        }

        public void CancelExitWorldEvent()
        {
            if (_exitWorldEvent.IsValid)
                Game?.GameEventScheduler?.CancelEvent(_exitWorldEvent);
        }

        public void CancelKillEvent()
        {
            if (_scheduledKillEvent.IsValid)
                Game?.GameEventScheduler?.CancelEvent(_scheduledKillEvent);
        }

        protected class ScheduledExitWorldEvent : CallMethodEvent<Entity>
        {
            protected override CallbackDelegate GetCallback() => (t) => (t as WorldEntity)?.ExitWorld();
        }

        protected class ScheduledKillEvent : CallMethodEvent<Entity>
        {
            protected override CallbackDelegate GetCallback() => (t) => (t as WorldEntity)?.Kill();
        }

        #endregion
    }
}<|MERGE_RESOLUTION|>--- conflicted
+++ resolved
@@ -295,10 +295,6 @@
 
             Game.NetworkManager.SendMessageToInterested(killMessage, this, AOINetworkPolicyValues.AOIChannelProximity);
 
-<<<<<<< HEAD
-
-=======
->>>>>>> eb40621b
             // Schedule destruction
             int removeFromWorldTimerMS = worldEntityProto.RemoveFromWorldTimerMS;
             if (removeFromWorldTimerMS < 0)     // -1 means entities are not destroyed (e.g. avatars)
@@ -1748,18 +1744,10 @@
 
             var region = Region;
 
-<<<<<<< HEAD
             region.EntityEnteredWorldEvent.Invoke(new(this));
 
             if (WorldEntityPrototype.DiscoverInRegion)
                 region.DiscoverEntity(this, false);
-=======
-            if (WorldEntityPrototype.DiscoverInRegion)
-                region.DiscoverEntity(this, false);
-
-            if (Bounds.CollisionType != BoundsCollisionType.None)
-                RegisterForPendingPhysicsResolve();
->>>>>>> eb40621b
 
             if (Bounds.CollisionType != BoundsCollisionType.None)
                 RegisterForPendingPhysicsResolve();
@@ -1772,15 +1760,12 @@
         public virtual void OnExitedWorld()
         {
             var region = Region;
-<<<<<<< HEAD
 
             if (region.EntityTracker != null)
             {
                 region.EntityExitedWorldEvent.Invoke(new(this));
                 region.EntityTracker.RemoveFromTracking(this);
             }
-=======
->>>>>>> eb40621b
 
             // Undiscover from region
             if (WorldEntityPrototype.DiscoverInRegion)
@@ -2006,11 +1991,8 @@
             Area newArea = newLocation.Area;
             if (oldArea == newArea) return;
 
-<<<<<<< HEAD
             oldArea?.Region.EntityLeftAreaEvent.Invoke(new(this, oldArea));
 
-=======
->>>>>>> eb40621b
             if (newArea != null)
             {
                 newArea.Region.EntityEnteredAreaEvent.Invoke(new(this, newArea));
@@ -2201,11 +2183,7 @@
         {
             if (base.ClearState() == false) return false;
 
-<<<<<<< HEAD
-            PrototypeId stateRef = Properties[PropertyEnum.EntityState]; 
-=======
             PrototypeId stateRef = Properties[PropertyEnum.EntityState];
->>>>>>> eb40621b
             var entityStateProto = GameDatabase.GetPrototype<EntityStatePrototype>(stateRef);
             if (entityStateProto == null) return false;
 
@@ -2233,11 +2211,7 @@
             {
                 var spawner = Game.EntityManager.GetEntity<Spawner>(group.SpawnerId);
                 spawner?.SetTaggedBy(player, null);
-<<<<<<< HEAD
-            }            
-=======
-            }
->>>>>>> eb40621b
+            }
         }
 
         public override SimulateResult SetSimulated(bool simulated)
@@ -2296,11 +2270,7 @@
 
         public void EmergencyRegionCleanup(Region region)
         {
-<<<<<<< HEAD
-            if(region == Region)
-=======
             if (region == Region)
->>>>>>> eb40621b
             {
                 DisableNavigationInfluence();
                 RegionLocation = null;
