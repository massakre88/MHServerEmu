--- conflicted
+++ resolved
@@ -2109,10 +2109,11 @@
                     ? rankProto.LootTableParam
                     : LootDropEventType.OnKilled;
 
-<<<<<<< HEAD
-                    AwardLootForDropEvent(lootDropEventType, player);
-
-                    // TODO: rework this
+                AwardLootForDropEvent(lootDropEventType, playerList);
+
+                // TODO: rework this
+                foreach (var player in playerList)
+                {
                     List<MissionLootTable> lootList = new();
                     if (MissionManager.GetDropLootsForEnemy(this, player, lootList))
                     {
@@ -2124,10 +2125,7 @@
                         }
                     }
                 }
-=======
-                AwardLootForDropEvent(lootDropEventType, playerList);
-            }
->>>>>>> 93db0d45
+            }
 
             // XP
             if (killer is Avatar && killFlags.HasFlag(KillFlags.NoExp) == false && Properties[PropertyEnum.NoExpOnDeath] == false)
@@ -2357,9 +2355,8 @@
             SimulateResult result = base.SetSimulated(simulated);
 
             if (result != SimulateResult.None && Locomotor != null)
-            {
                 ModifyCollectionMembership(EntityCollection.Locomotion, IsSimulated);
-            }
+
             if (result == SimulateResult.Set)
             {
                 // Apply mods from boosts and rank
