--- conflicted
+++ resolved
@@ -872,9 +872,6 @@
         {
             base.OnEnteredWorld(settings);
             AssignDefaultAvatarPowers();
-<<<<<<< HEAD
-            ScheduleEntityEvent(_avatarEnteredRegionEvent, TimeSpan.Zero);
-=======
 
             // Update AOI of the owner player
             Player player = GetOwnerOfType<Player>();
@@ -886,7 +883,8 @@
 
             AreaOfInterest aoi = player.AOI;
             aoi.Update(RegionLocation.Position, true);
->>>>>>> 1a7a4440
+
+            ScheduleEntityEvent(_avatarEnteredRegionEvent, TimeSpan.Zero);
         }
 
         public override void OnExitedWorld()
