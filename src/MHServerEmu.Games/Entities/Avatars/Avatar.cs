--- conflicted
+++ resolved
@@ -29,11 +29,7 @@
         public AbilityKeyMapping[] AbilityKeyMappings { get; set; }
         public AvatarPrototype AvatarPrototype { get => EntityPrototype as AvatarPrototype; }
         public int PrestigeLevel { get => Properties[PropertyEnum.AvatarPrestigeLevel]; }
-<<<<<<< HEAD
         public override bool IsMovementAuthoritative => false;
-=======
-
->>>>>>> af985055
         // new
         public Avatar(Game game) : base(game) { }
 
