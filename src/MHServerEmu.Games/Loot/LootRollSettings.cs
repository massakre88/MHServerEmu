﻿using MHServerEmu.Core.Memory;
using MHServerEmu.Games.Entities;
using MHServerEmu.Games.GameData;
using MHServerEmu.Games.GameData.Prototypes;

namespace MHServerEmu.Games.Loot
{
    public class LootRollSettings : IPoolable, IDisposable
    {
        public int Depth { get; set; }
        public LootDropChanceModifiers DropChanceModifiers { get; set; }
        public float NoDropModifier { get; set; } = 1f;         // LootRollModifyDropByDifficultyTierPrototype
<<<<<<< HEAD
=======

>>>>>>> ad9eb34e
        public Player Player { get; set; }                      // LootRollMissionStateRequiredPrototype
        public AvatarPrototype UsableAvatar { get; set; }       // LootRollSetAvatarPrototype
        public AgentPrototype UsableTeamUp { get; set; }        // Team-ups are the only agents other than avatars that have equipment
        public bool UseSecondaryAvatar { get; set; }            // LootNodePrototype::select()
        public bool ForceUsable { get; set; }                   // LootRollSetAvatarPrototype
        public float UsablePercent { get; set; }                // LootRollSetUsablePrototype

        public int Level { get; set; } = 1;                     // LootRollOffsetLevelPrototype
        public bool UseLevelVerbatim { get; set; }              // LootRollUseLevelVerbatimPrototype
        public int LevelForRequirementCheck { get; set; }       // LootRollRequireLevelPrototype

        public PrototypeId DifficultyTier { get; set; }
        public PrototypeId RegionScenarioRarity { get; set; }   // LootRollRequireRegionScenarioRarityPrototype
        public PrototypeId RegionAffixTable { get; set; }       // LootRollSetRegionAffixTablePrototype

        public int KillCount { get; set; }                      // LootRollRequireKillCountPrototype
        public Weekday UsableWeekday { get; set; } = Weekday.All;   // LootRollRequireWeekdayPrototype

        public HashSet<PrototypeId> Rarities { get; } = new();  // LootRollSetRarityPrototype

        public float DropDistanceThresholdSq { get; set; }      // DistanceRestrictionPrototype::Allow()

        // LootRollModifyAffixLimitsPrototype
        public Dictionary<AffixPosition, short> AffixLimitMinByPositionModifierDict { get; } = new();   // Modifies the minimum number of affixes for position
        public Dictionary<AffixPosition, short> AffixLimitMaxByPositionModifierDict { get; } = new();   // Modifies the maximum number of affixes for position
        public Dictionary<PrototypeId, short> AffixLimitByCategoryModifierDict { get; } = new();
        public PrototypeId MissionRef { get; set; }

        public LootRollSettings() { }   // Use pooling instead of calling this directly

        public void Set(LootRollSettings other)
        {
            Depth = other.Depth;
            DropChanceModifiers = other.DropChanceModifiers;
            NoDropModifier = other.NoDropModifier;

            Player = other.Player;
            UsableAvatar = other.UsableAvatar;
            UsableTeamUp = other.UsableTeamUp;
            UseSecondaryAvatar = other.UseSecondaryAvatar;
            ForceUsable = other.ForceUsable;
            UsablePercent = other.UsablePercent;

            Level = other.Level;
            UseLevelVerbatim = other.UseLevelVerbatim;
            LevelForRequirementCheck = other.LevelForRequirementCheck;

            DifficultyTier = other.DifficultyTier;
            RegionScenarioRarity = other.RegionScenarioRarity;
            RegionAffixTable = other.RegionAffixTable;

            KillCount = other.KillCount;
            UsableWeekday = other.UsableWeekday;

            Rarities.Clear();
            if (other.Rarities.Count > 0)
            {
                foreach (PrototypeId rarityProtoRef in other.Rarities)
                    Rarities.Add(rarityProtoRef);
            }

            DropDistanceThresholdSq = other.DropDistanceThresholdSq;

            AffixLimitMinByPositionModifierDict.Clear();
            if (other.AffixLimitMinByPositionModifierDict.Count > 0)
            {
                foreach (var kvp in other.AffixLimitMinByPositionModifierDict)
                    AffixLimitMinByPositionModifierDict.Add(kvp.Key, kvp.Value);
            }

            AffixLimitMaxByPositionModifierDict.Clear();
            if (other.AffixLimitMaxByPositionModifierDict.Count > 0)
            {
                foreach (var kvp in other.AffixLimitMaxByPositionModifierDict)
                    AffixLimitMaxByPositionModifierDict.Add(kvp.Key, kvp.Value);
            }

            AffixLimitByCategoryModifierDict.Clear();
            if (other.AffixLimitByCategoryModifierDict.Count > 0)
            {
                foreach (var kvp in other.AffixLimitByCategoryModifierDict)
                    AffixLimitByCategoryModifierDict.Add(kvp.Key, kvp.Value);
            }
        }

        public void ResetForPool()
        {
            Depth = default;
            DropChanceModifiers = default;
            NoDropModifier = 1f;

            Player = default;
            UsableAvatar = default;
            UsableTeamUp = default;
            UseSecondaryAvatar = default;
            ForceUsable = default;
            UsablePercent = default;

            Level = 1;
            UseLevelVerbatim = default;
            LevelForRequirementCheck = default;

            DifficultyTier = default;
            RegionScenarioRarity = default;
            RegionAffixTable = default;

            KillCount = default;
            UsableWeekday = Weekday.All;

            Rarities.Clear();

            DropDistanceThresholdSq = default;

            AffixLimitMinByPositionModifierDict.Clear();
            AffixLimitMaxByPositionModifierDict.Clear();
            AffixLimitByCategoryModifierDict.Clear();
        }

        public void Dispose()
        {
            ObjectPoolManager.Instance.Return(this);
        }

        /// <summary>
        /// Returns <see langword="true"/> if these <see cref="LootRollSettings"/> contain any restriction <see cref="LootDropChanceModifiers"/>.
        /// </summary>
        public bool IsRestrictedByLootDropChanceModifier()
        {
            return DropChanceModifiers.HasFlag(LootDropChanceModifiers.DifficultyModeRestricted) ||
                   DropChanceModifiers.HasFlag(LootDropChanceModifiers.RegionRestricted) ||
                   DropChanceModifiers.HasFlag(LootDropChanceModifiers.KillCountRestricted) ||
                   DropChanceModifiers.HasFlag(LootDropChanceModifiers.WeekdayRestricted) ||
                   DropChanceModifiers.HasFlag(LootDropChanceModifiers.ConditionRestricted) ||
                   DropChanceModifiers.HasFlag(LootDropChanceModifiers.DifficultyTierRestricted) ||
                   DropChanceModifiers.HasFlag(LootDropChanceModifiers.LevelRestricted) ||
                   DropChanceModifiers.HasFlag(LootDropChanceModifiers.DropperRestricted) ||
                   DropChanceModifiers.HasFlag(LootDropChanceModifiers.MissionRestricted);
        }
    }
}<|MERGE_RESOLUTION|>--- conflicted
+++ resolved
@@ -10,10 +10,6 @@
         public int Depth { get; set; }
         public LootDropChanceModifiers DropChanceModifiers { get; set; }
         public float NoDropModifier { get; set; } = 1f;         // LootRollModifyDropByDifficultyTierPrototype
-<<<<<<< HEAD
-=======
-
->>>>>>> ad9eb34e
         public Player Player { get; set; }                      // LootRollMissionStateRequiredPrototype
         public AvatarPrototype UsableAvatar { get; set; }       // LootRollSetAvatarPrototype
         public AgentPrototype UsableTeamUp { get; set; }        // Team-ups are the only agents other than avatars that have equipment
